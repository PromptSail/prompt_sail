<<<<<<< HEAD
=======
{
 "cells": [
  {
   "cell_type": "markdown",
   "metadata": {},
   "source": [
    "# Prompt sail proxy for OpenAI with LangChain"
   ]
  },
  {
   "cell_type": "code",
   "execution_count": 5,
   "metadata": {},
   "outputs": [
    {
     "name": "stdout",
     "output_type": "stream",
     "text": [
      "OpenAI api loaded=sk-...e9Uzy\n"
     ]
    }
   ],
   "source": [
    "\n",
    "import os\n",
    "from dotenv import load_dotenv\n",
    "load_dotenv()\n",
    "\n",
    "\n",
    "openai_key = os.getenv(\"OPENAI_API_KEY\")\n",
    "openai_org_id = os.getenv(\"OPENAI_ORG_ID\")\n",
    "print(\n",
    "    f\"OpenAI api loaded={os.getenv('OPENAI_API_KEY')[0:3]}...{os.getenv('OPENAI_API_KEY')[-5:]}\"\n",
    ")"
   ]
  },
  {
   "cell_type": "markdown",
   "metadata": {},
   "source": [
    "At the application start we created two test projects with OpenAI API mappings. \n",
    "There are visible on main dashboard http://promptsail.local/\n",
    "\n",
    "\n",
    "* [project1](http://promptsail.local/ui/project/project1) -> https://api.openai.com/v1\n",
    "* [project2](http://promptsail.local/ui/project/project2) -> https://api.openai.com/v1\n",
    "\n"
   ]
  },
  {
   "cell_type": "code",
   "execution_count": 6,
   "metadata": {},
   "outputs": [],
   "source": [
    "from langchain.chat_models import ChatOpenAI\n",
    "from langchain.prompts.chat import (\n",
    "    ChatPromptTemplate,\n",
    "    HumanMessagePromptTemplate,\n",
    "    SystemMessagePromptTemplate,\n",
    ")\n",
    "from langchain.schema import HumanMessage, SystemMessage"
   ]
  },
  {
   "cell_type": "code",
   "execution_count": 11,
   "metadata": {},
   "outputs": [],
   "source": [
    "api_base = \"http://project1.promptsail.local\"\n",
    "chat = ChatOpenAI(\n",
    "    temperature=0,\n",
    "    openai_api_key=openai_key,\n",
    "    openai_organization=openai_org_id,\n",
    "    model=\"gpt-3.5-turbo\",\n",
    "    base_url=api_base,\n",
    ")\n"
   ]
  },
  {
   "cell_type": "code",
   "execution_count": 12,
   "metadata": {},
   "outputs": [
    {
     "data": {
      "text/plain": [
       "AIMessage(content='Bug: Out of Memory Error when Allocating CUDA Memory (GPU X)')"
      ]
     },
     "execution_count": 12,
     "metadata": {},
     "output_type": "execute_result"
    }
   ],
   "source": [
    "\n",
    "messages = [\n",
    "    SystemMessage(\n",
    "        content=\"You are a helpful assistant that help rewirte an jira ticket.\"\n",
    "    ),\n",
    "    HumanMessage(\n",
    "        content=\"Give meaningful title to this bug, RuntimeError: CUDA out of memory. Tried to allocate X MiB (GPU X; X GiB total capacity; X GiB already allocated; X MiB free; X cached)\"\n",
    "    ),\n",
    "]\n",
    "chat(messages)"
   ]
  }
 ],
 "metadata": {
  "kernelspec": {
   "display_name": "prompt-sail-hDSOLtZB-py3.10",
   "language": "python",
   "name": "python3"
  },
  "language_info": {
   "codemirror_mode": {
    "name": "ipython",
    "version": 3
   },
   "file_extension": ".py",
   "mimetype": "text/x-python",
   "name": "python",
   "nbconvert_exporter": "python",
   "pygments_lexer": "ipython3",
   "version": "3.10.6"
  }
 },
 "nbformat": 4,
 "nbformat_minor": 2
}
>>>>>>> 282477c8
<|MERGE_RESOLUTION|>--- conflicted
+++ resolved
@@ -1,5 +1,3 @@
-<<<<<<< HEAD
-=======
 {
  "cells": [
   {
@@ -11,7 +9,7 @@
   },
   {
    "cell_type": "code",
-   "execution_count": 5,
+   "execution_count": 1,
    "metadata": {},
    "outputs": [
     {
@@ -51,7 +49,7 @@
   },
   {
    "cell_type": "code",
-   "execution_count": 6,
+   "execution_count": 2,
    "metadata": {},
    "outputs": [],
    "source": [
@@ -131,5 +129,4 @@
  },
  "nbformat": 4,
  "nbformat_minor": 2
-}
->>>>>>> 282477c8
+}