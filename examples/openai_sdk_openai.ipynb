--- conflicted
+++ resolved
@@ -24,30 +24,13 @@
   },
   {
    "cell_type": "code",
+   "execution_count": 1,
    "metadata": {
     "ExecuteTime": {
      "end_time": "2024-07-11T11:12:01.773523Z",
      "start_time": "2024-07-11T11:11:58.508350Z"
     }
    },
-<<<<<<< HEAD
-=======
-   "outputs": [
-    {
-     "data": {
-      "text/html": [
-       "<pre style=\"white-space:pre;overflow-x:auto;line-height:normal;font-family:Menlo,'DejaVu Sans Mono',consolas,'Courier New',monospace\">OpenAI api <span style=\"color: #808000; text-decoration-color: #808000\">key</span>=<span style=\"color: #800080; text-decoration-color: #800080\">sk</span>-<span style=\"color: #808000; text-decoration-color: #808000\">...</span>fRh\n",
-       "</pre>\n"
-      ],
-      "text/plain": [
-       "OpenAI api \u001b[33mkey\u001b[0m=\u001b[35msk\u001b[0m-\u001b[33m...\u001b[0mfRh\n"
-      ]
-     },
-     "metadata": {},
-     "output_type": "display_data"
-    }
-   ],
->>>>>>> 33dbb3f0
    "source": [
     "from openai import OpenAI\n",
     "import os\n",
@@ -94,11 +77,47 @@
      "start_time": "2024-07-11T11:12:13.490347Z"
     }
    },
-<<<<<<< HEAD
-=======
+   "source": [
+    "client_org = OpenAI(\n",
+    "    organization=openai_org_id,\n",
+    "    api_key=openai_key,\n",
+    ")\n",
+    "models = client_org.models.list().data\n",
+    "models = [m for m in models if \"gpt\" in m.id.lower()]\n",
+    "\n",
+    "# sort models by model id\n",
+    "models = sorted(models, key=lambda x: x.id)\n",
+    "\n",
+    "# print models which contains gpt in the name\n",
+    "print(models)"
+   ],
    "outputs": [
     {
      "data": {
+      "text/plain": [
+       "\u001B[1m[\u001B[0m\n",
+       "    \u001B[1;35mModel\u001B[0m\u001B[1m(\u001B[0m\u001B[33mid\u001B[0m=\u001B[32m'gpt-3.5-turbo'\u001B[0m, \u001B[33mcreated\u001B[0m=\u001B[1;36m1677610602\u001B[0m, \u001B[33mobject\u001B[0m=\u001B[32m'model'\u001B[0m, \u001B[33mowned_by\u001B[0m=\u001B[32m'openai'\u001B[0m\u001B[1m)\u001B[0m,\n",
+       "    \u001B[1;35mModel\u001B[0m\u001B[1m(\u001B[0m\u001B[33mid\u001B[0m=\u001B[32m'gpt-3.5-turbo-0125'\u001B[0m, \u001B[33mcreated\u001B[0m=\u001B[1;36m1706048358\u001B[0m, \u001B[33mobject\u001B[0m=\u001B[32m'model'\u001B[0m, \u001B[33mowned_by\u001B[0m=\u001B[32m'system'\u001B[0m\u001B[1m)\u001B[0m,\n",
+       "    \u001B[1;35mModel\u001B[0m\u001B[1m(\u001B[0m\u001B[33mid\u001B[0m=\u001B[32m'gpt-3.5-turbo-0301'\u001B[0m, \u001B[33mcreated\u001B[0m=\u001B[1;36m1677649963\u001B[0m, \u001B[33mobject\u001B[0m=\u001B[32m'model'\u001B[0m, \u001B[33mowned_by\u001B[0m=\u001B[32m'openai'\u001B[0m\u001B[1m)\u001B[0m,\n",
+       "    \u001B[1;35mModel\u001B[0m\u001B[1m(\u001B[0m\u001B[33mid\u001B[0m=\u001B[32m'gpt-3.5-turbo-0613'\u001B[0m, \u001B[33mcreated\u001B[0m=\u001B[1;36m1686587434\u001B[0m, \u001B[33mobject\u001B[0m=\u001B[32m'model'\u001B[0m, \u001B[33mowned_by\u001B[0m=\u001B[32m'openai'\u001B[0m\u001B[1m)\u001B[0m,\n",
+       "    \u001B[1;35mModel\u001B[0m\u001B[1m(\u001B[0m\u001B[33mid\u001B[0m=\u001B[32m'gpt-3.5-turbo-1106'\u001B[0m, \u001B[33mcreated\u001B[0m=\u001B[1;36m1698959748\u001B[0m, \u001B[33mobject\u001B[0m=\u001B[32m'model'\u001B[0m, \u001B[33mowned_by\u001B[0m=\u001B[32m'system'\u001B[0m\u001B[1m)\u001B[0m,\n",
+       "    \u001B[1;35mModel\u001B[0m\u001B[1m(\u001B[0m\u001B[33mid\u001B[0m=\u001B[32m'gpt-3.5-turbo-16k'\u001B[0m, \u001B[33mcreated\u001B[0m=\u001B[1;36m1683758102\u001B[0m, \u001B[33mobject\u001B[0m=\u001B[32m'model'\u001B[0m, \u001B[33mowned_by\u001B[0m=\u001B[32m'openai-internal'\u001B[0m\u001B[1m)\u001B[0m,\n",
+       "    \u001B[1;35mModel\u001B[0m\u001B[1m(\u001B[0m\u001B[33mid\u001B[0m=\u001B[32m'gpt-3.5-turbo-16k-0613'\u001B[0m, \u001B[33mcreated\u001B[0m=\u001B[1;36m1685474247\u001B[0m, \u001B[33mobject\u001B[0m=\u001B[32m'model'\u001B[0m, \u001B[33mowned_by\u001B[0m=\u001B[32m'openai'\u001B[0m\u001B[1m)\u001B[0m,\n",
+       "    \u001B[1;35mModel\u001B[0m\u001B[1m(\u001B[0m\u001B[33mid\u001B[0m=\u001B[32m'gpt-3.5-turbo-instruct'\u001B[0m, \u001B[33mcreated\u001B[0m=\u001B[1;36m1692901427\u001B[0m, \u001B[33mobject\u001B[0m=\u001B[32m'model'\u001B[0m, \u001B[33mowned_by\u001B[0m=\u001B[32m'system'\u001B[0m\u001B[1m)\u001B[0m,\n",
+       "    \u001B[1;35mModel\u001B[0m\u001B[1m(\u001B[0m\u001B[33mid\u001B[0m=\u001B[32m'gpt-3.5-turbo-instruct-0914'\u001B[0m, \u001B[33mcreated\u001B[0m=\u001B[1;36m1694122472\u001B[0m, \u001B[33mobject\u001B[0m=\u001B[32m'model'\u001B[0m, \u001B[33mowned_by\u001B[0m=\u001B[32m'system'\u001B[0m\u001B[1m)\u001B[0m,\n",
+       "    \u001B[1;35mModel\u001B[0m\u001B[1m(\u001B[0m\u001B[33mid\u001B[0m=\u001B[32m'gpt-4'\u001B[0m, \u001B[33mcreated\u001B[0m=\u001B[1;36m1687882411\u001B[0m, \u001B[33mobject\u001B[0m=\u001B[32m'model'\u001B[0m, \u001B[33mowned_by\u001B[0m=\u001B[32m'openai'\u001B[0m\u001B[1m)\u001B[0m,\n",
+       "    \u001B[1;35mModel\u001B[0m\u001B[1m(\u001B[0m\u001B[33mid\u001B[0m=\u001B[32m'gpt-4-0125-preview'\u001B[0m, \u001B[33mcreated\u001B[0m=\u001B[1;36m1706037612\u001B[0m, \u001B[33mobject\u001B[0m=\u001B[32m'model'\u001B[0m, \u001B[33mowned_by\u001B[0m=\u001B[32m'system'\u001B[0m\u001B[1m)\u001B[0m,\n",
+       "    \u001B[1;35mModel\u001B[0m\u001B[1m(\u001B[0m\u001B[33mid\u001B[0m=\u001B[32m'gpt-4-0613'\u001B[0m, \u001B[33mcreated\u001B[0m=\u001B[1;36m1686588896\u001B[0m, \u001B[33mobject\u001B[0m=\u001B[32m'model'\u001B[0m, \u001B[33mowned_by\u001B[0m=\u001B[32m'openai'\u001B[0m\u001B[1m)\u001B[0m,\n",
+       "    \u001B[1;35mModel\u001B[0m\u001B[1m(\u001B[0m\u001B[33mid\u001B[0m=\u001B[32m'gpt-4-1106-preview'\u001B[0m, \u001B[33mcreated\u001B[0m=\u001B[1;36m1698957206\u001B[0m, \u001B[33mobject\u001B[0m=\u001B[32m'model'\u001B[0m, \u001B[33mowned_by\u001B[0m=\u001B[32m'system'\u001B[0m\u001B[1m)\u001B[0m,\n",
+       "    \u001B[1;35mModel\u001B[0m\u001B[1m(\u001B[0m\u001B[33mid\u001B[0m=\u001B[32m'gpt-4-1106-vision-preview'\u001B[0m, \u001B[33mcreated\u001B[0m=\u001B[1;36m1711473033\u001B[0m, \u001B[33mobject\u001B[0m=\u001B[32m'model'\u001B[0m, \u001B[33mowned_by\u001B[0m=\u001B[32m'system'\u001B[0m\u001B[1m)\u001B[0m,\n",
+       "    \u001B[1;35mModel\u001B[0m\u001B[1m(\u001B[0m\u001B[33mid\u001B[0m=\u001B[32m'gpt-4-turbo'\u001B[0m, \u001B[33mcreated\u001B[0m=\u001B[1;36m1712361441\u001B[0m, \u001B[33mobject\u001B[0m=\u001B[32m'model'\u001B[0m, \u001B[33mowned_by\u001B[0m=\u001B[32m'system'\u001B[0m\u001B[1m)\u001B[0m,\n",
+       "    \u001B[1;35mModel\u001B[0m\u001B[1m(\u001B[0m\u001B[33mid\u001B[0m=\u001B[32m'gpt-4-turbo-2024-04-09'\u001B[0m, \u001B[33mcreated\u001B[0m=\u001B[1;36m1712601677\u001B[0m, \u001B[33mobject\u001B[0m=\u001B[32m'model'\u001B[0m, \u001B[33mowned_by\u001B[0m=\u001B[32m'system'\u001B[0m\u001B[1m)\u001B[0m,\n",
+       "    \u001B[1;35mModel\u001B[0m\u001B[1m(\u001B[0m\u001B[33mid\u001B[0m=\u001B[32m'gpt-4-turbo-preview'\u001B[0m, \u001B[33mcreated\u001B[0m=\u001B[1;36m1706037777\u001B[0m, \u001B[33mobject\u001B[0m=\u001B[32m'model'\u001B[0m, \u001B[33mowned_by\u001B[0m=\u001B[32m'system'\u001B[0m\u001B[1m)\u001B[0m,\n",
+       "    \u001B[1;35mModel\u001B[0m\u001B[1m(\u001B[0m\u001B[33mid\u001B[0m=\u001B[32m'gpt-4-vision-preview'\u001B[0m, \u001B[33mcreated\u001B[0m=\u001B[1;36m1698894917\u001B[0m, \u001B[33mobject\u001B[0m=\u001B[32m'model'\u001B[0m, \u001B[33mowned_by\u001B[0m=\u001B[32m'system'\u001B[0m\u001B[1m)\u001B[0m,\n",
+       "    \u001B[1;35mModel\u001B[0m\u001B[1m(\u001B[0m\u001B[33mid\u001B[0m=\u001B[32m'gpt-4o'\u001B[0m, \u001B[33mcreated\u001B[0m=\u001B[1;36m1715367049\u001B[0m, \u001B[33mobject\u001B[0m=\u001B[32m'model'\u001B[0m, \u001B[33mowned_by\u001B[0m=\u001B[32m'system'\u001B[0m\u001B[1m)\u001B[0m,\n",
+       "    \u001B[1;35mModel\u001B[0m\u001B[1m(\u001B[0m\u001B[33mid\u001B[0m=\u001B[32m'gpt-4o-2024-05-13'\u001B[0m, \u001B[33mcreated\u001B[0m=\u001B[1;36m1715368132\u001B[0m, \u001B[33mobject\u001B[0m=\u001B[32m'model'\u001B[0m, \u001B[33mowned_by\u001B[0m=\u001B[32m'system'\u001B[0m\u001B[1m)\u001B[0m\n",
+       "\u001B[1m]\u001B[0m\n"
+      ],
       "text/html": [
        "<pre style=\"white-space:pre;overflow-x:auto;line-height:normal;font-family:Menlo,'DejaVu Sans Mono',consolas,'Courier New',monospace\"><span style=\"font-weight: bold\">[</span>\n",
        "    <span style=\"color: #800080; text-decoration-color: #800080; font-weight: bold\">Model</span><span style=\"font-weight: bold\">(</span><span style=\"color: #808000; text-decoration-color: #808000\">id</span>=<span style=\"color: #008000; text-decoration-color: #008000\">'gpt-3.5-turbo'</span>, <span style=\"color: #808000; text-decoration-color: #808000\">created</span>=<span style=\"color: #008080; text-decoration-color: #008080; font-weight: bold\">1677610602</span>, <span style=\"color: #808000; text-decoration-color: #808000\">object</span>=<span style=\"color: #008000; text-decoration-color: #008000\">'model'</span>, <span style=\"color: #808000; text-decoration-color: #808000\">owned_by</span>=<span style=\"color: #008000; text-decoration-color: #008000\">'openai'</span><span style=\"font-weight: bold\">)</span>,\n",
@@ -123,103 +142,6 @@
        "    <span style=\"color: #800080; text-decoration-color: #800080; font-weight: bold\">Model</span><span style=\"font-weight: bold\">(</span><span style=\"color: #808000; text-decoration-color: #808000\">id</span>=<span style=\"color: #008000; text-decoration-color: #008000\">'gpt-4o-2024-05-13'</span>, <span style=\"color: #808000; text-decoration-color: #808000\">created</span>=<span style=\"color: #008080; text-decoration-color: #008080; font-weight: bold\">1715368132</span>, <span style=\"color: #808000; text-decoration-color: #808000\">object</span>=<span style=\"color: #008000; text-decoration-color: #008000\">'model'</span>, <span style=\"color: #808000; text-decoration-color: #808000\">owned_by</span>=<span style=\"color: #008000; text-decoration-color: #008000\">'system'</span><span style=\"font-weight: bold\">)</span>\n",
        "<span style=\"font-weight: bold\">]</span>\n",
        "</pre>\n"
-      ],
-      "text/plain": [
-       "\u001b[1m[\u001b[0m\n",
-       "    \u001b[1;35mModel\u001b[0m\u001b[1m(\u001b[0m\u001b[33mid\u001b[0m=\u001b[32m'gpt-3.5-turbo'\u001b[0m, \u001b[33mcreated\u001b[0m=\u001b[1;36m1677610602\u001b[0m, \u001b[33mobject\u001b[0m=\u001b[32m'model'\u001b[0m, \u001b[33mowned_by\u001b[0m=\u001b[32m'openai'\u001b[0m\u001b[1m)\u001b[0m,\n",
-       "    \u001b[1;35mModel\u001b[0m\u001b[1m(\u001b[0m\u001b[33mid\u001b[0m=\u001b[32m'gpt-3.5-turbo-0125'\u001b[0m, \u001b[33mcreated\u001b[0m=\u001b[1;36m1706048358\u001b[0m, \u001b[33mobject\u001b[0m=\u001b[32m'model'\u001b[0m, \u001b[33mowned_by\u001b[0m=\u001b[32m'system'\u001b[0m\u001b[1m)\u001b[0m,\n",
-       "    \u001b[1;35mModel\u001b[0m\u001b[1m(\u001b[0m\u001b[33mid\u001b[0m=\u001b[32m'gpt-3.5-turbo-0301'\u001b[0m, \u001b[33mcreated\u001b[0m=\u001b[1;36m1677649963\u001b[0m, \u001b[33mobject\u001b[0m=\u001b[32m'model'\u001b[0m, \u001b[33mowned_by\u001b[0m=\u001b[32m'openai'\u001b[0m\u001b[1m)\u001b[0m,\n",
-       "    \u001b[1;35mModel\u001b[0m\u001b[1m(\u001b[0m\u001b[33mid\u001b[0m=\u001b[32m'gpt-3.5-turbo-0613'\u001b[0m, \u001b[33mcreated\u001b[0m=\u001b[1;36m1686587434\u001b[0m, \u001b[33mobject\u001b[0m=\u001b[32m'model'\u001b[0m, \u001b[33mowned_by\u001b[0m=\u001b[32m'openai'\u001b[0m\u001b[1m)\u001b[0m,\n",
-       "    \u001b[1;35mModel\u001b[0m\u001b[1m(\u001b[0m\u001b[33mid\u001b[0m=\u001b[32m'gpt-3.5-turbo-1106'\u001b[0m, \u001b[33mcreated\u001b[0m=\u001b[1;36m1698959748\u001b[0m, \u001b[33mobject\u001b[0m=\u001b[32m'model'\u001b[0m, \u001b[33mowned_by\u001b[0m=\u001b[32m'system'\u001b[0m\u001b[1m)\u001b[0m,\n",
-       "    \u001b[1;35mModel\u001b[0m\u001b[1m(\u001b[0m\u001b[33mid\u001b[0m=\u001b[32m'gpt-3.5-turbo-16k'\u001b[0m, \u001b[33mcreated\u001b[0m=\u001b[1;36m1683758102\u001b[0m, \u001b[33mobject\u001b[0m=\u001b[32m'model'\u001b[0m, \u001b[33mowned_by\u001b[0m=\u001b[32m'openai-internal'\u001b[0m\u001b[1m)\u001b[0m,\n",
-       "    \u001b[1;35mModel\u001b[0m\u001b[1m(\u001b[0m\u001b[33mid\u001b[0m=\u001b[32m'gpt-3.5-turbo-16k-0613'\u001b[0m, \u001b[33mcreated\u001b[0m=\u001b[1;36m1685474247\u001b[0m, \u001b[33mobject\u001b[0m=\u001b[32m'model'\u001b[0m, \u001b[33mowned_by\u001b[0m=\u001b[32m'openai'\u001b[0m\u001b[1m)\u001b[0m,\n",
-       "    \u001b[1;35mModel\u001b[0m\u001b[1m(\u001b[0m\u001b[33mid\u001b[0m=\u001b[32m'gpt-3.5-turbo-instruct'\u001b[0m, \u001b[33mcreated\u001b[0m=\u001b[1;36m1692901427\u001b[0m, \u001b[33mobject\u001b[0m=\u001b[32m'model'\u001b[0m, \u001b[33mowned_by\u001b[0m=\u001b[32m'system'\u001b[0m\u001b[1m)\u001b[0m,\n",
-       "    \u001b[1;35mModel\u001b[0m\u001b[1m(\u001b[0m\u001b[33mid\u001b[0m=\u001b[32m'gpt-3.5-turbo-instruct-0914'\u001b[0m, \u001b[33mcreated\u001b[0m=\u001b[1;36m1694122472\u001b[0m, \u001b[33mobject\u001b[0m=\u001b[32m'model'\u001b[0m, \u001b[33mowned_by\u001b[0m=\u001b[32m'system'\u001b[0m\u001b[1m)\u001b[0m,\n",
-       "    \u001b[1;35mModel\u001b[0m\u001b[1m(\u001b[0m\u001b[33mid\u001b[0m=\u001b[32m'gpt-4'\u001b[0m, \u001b[33mcreated\u001b[0m=\u001b[1;36m1687882411\u001b[0m, \u001b[33mobject\u001b[0m=\u001b[32m'model'\u001b[0m, \u001b[33mowned_by\u001b[0m=\u001b[32m'openai'\u001b[0m\u001b[1m)\u001b[0m,\n",
-       "    \u001b[1;35mModel\u001b[0m\u001b[1m(\u001b[0m\u001b[33mid\u001b[0m=\u001b[32m'gpt-4-0125-preview'\u001b[0m, \u001b[33mcreated\u001b[0m=\u001b[1;36m1706037612\u001b[0m, \u001b[33mobject\u001b[0m=\u001b[32m'model'\u001b[0m, \u001b[33mowned_by\u001b[0m=\u001b[32m'system'\u001b[0m\u001b[1m)\u001b[0m,\n",
-       "    \u001b[1;35mModel\u001b[0m\u001b[1m(\u001b[0m\u001b[33mid\u001b[0m=\u001b[32m'gpt-4-0613'\u001b[0m, \u001b[33mcreated\u001b[0m=\u001b[1;36m1686588896\u001b[0m, \u001b[33mobject\u001b[0m=\u001b[32m'model'\u001b[0m, \u001b[33mowned_by\u001b[0m=\u001b[32m'openai'\u001b[0m\u001b[1m)\u001b[0m,\n",
-       "    \u001b[1;35mModel\u001b[0m\u001b[1m(\u001b[0m\u001b[33mid\u001b[0m=\u001b[32m'gpt-4-1106-preview'\u001b[0m, \u001b[33mcreated\u001b[0m=\u001b[1;36m1698957206\u001b[0m, \u001b[33mobject\u001b[0m=\u001b[32m'model'\u001b[0m, \u001b[33mowned_by\u001b[0m=\u001b[32m'system'\u001b[0m\u001b[1m)\u001b[0m,\n",
-       "    \u001b[1;35mModel\u001b[0m\u001b[1m(\u001b[0m\u001b[33mid\u001b[0m=\u001b[32m'gpt-4-1106-vision-preview'\u001b[0m, \u001b[33mcreated\u001b[0m=\u001b[1;36m1711473033\u001b[0m, \u001b[33mobject\u001b[0m=\u001b[32m'model'\u001b[0m, \u001b[33mowned_by\u001b[0m=\u001b[32m'system'\u001b[0m\u001b[1m)\u001b[0m,\n",
-       "    \u001b[1;35mModel\u001b[0m\u001b[1m(\u001b[0m\u001b[33mid\u001b[0m=\u001b[32m'gpt-4-turbo'\u001b[0m, \u001b[33mcreated\u001b[0m=\u001b[1;36m1712361441\u001b[0m, \u001b[33mobject\u001b[0m=\u001b[32m'model'\u001b[0m, \u001b[33mowned_by\u001b[0m=\u001b[32m'system'\u001b[0m\u001b[1m)\u001b[0m,\n",
-       "    \u001b[1;35mModel\u001b[0m\u001b[1m(\u001b[0m\u001b[33mid\u001b[0m=\u001b[32m'gpt-4-turbo-2024-04-09'\u001b[0m, \u001b[33mcreated\u001b[0m=\u001b[1;36m1712601677\u001b[0m, \u001b[33mobject\u001b[0m=\u001b[32m'model'\u001b[0m, \u001b[33mowned_by\u001b[0m=\u001b[32m'system'\u001b[0m\u001b[1m)\u001b[0m,\n",
-       "    \u001b[1;35mModel\u001b[0m\u001b[1m(\u001b[0m\u001b[33mid\u001b[0m=\u001b[32m'gpt-4-turbo-preview'\u001b[0m, \u001b[33mcreated\u001b[0m=\u001b[1;36m1706037777\u001b[0m, \u001b[33mobject\u001b[0m=\u001b[32m'model'\u001b[0m, \u001b[33mowned_by\u001b[0m=\u001b[32m'system'\u001b[0m\u001b[1m)\u001b[0m,\n",
-       "    \u001b[1;35mModel\u001b[0m\u001b[1m(\u001b[0m\u001b[33mid\u001b[0m=\u001b[32m'gpt-4-vision-preview'\u001b[0m, \u001b[33mcreated\u001b[0m=\u001b[1;36m1698894917\u001b[0m, \u001b[33mobject\u001b[0m=\u001b[32m'model'\u001b[0m, \u001b[33mowned_by\u001b[0m=\u001b[32m'system'\u001b[0m\u001b[1m)\u001b[0m,\n",
-       "    \u001b[1;35mModel\u001b[0m\u001b[1m(\u001b[0m\u001b[33mid\u001b[0m=\u001b[32m'gpt-4o'\u001b[0m, \u001b[33mcreated\u001b[0m=\u001b[1;36m1715367049\u001b[0m, \u001b[33mobject\u001b[0m=\u001b[32m'model'\u001b[0m, \u001b[33mowned_by\u001b[0m=\u001b[32m'system'\u001b[0m\u001b[1m)\u001b[0m,\n",
-       "    \u001b[1;35mModel\u001b[0m\u001b[1m(\u001b[0m\u001b[33mid\u001b[0m=\u001b[32m'gpt-4o-2024-05-13'\u001b[0m, \u001b[33mcreated\u001b[0m=\u001b[1;36m1715368132\u001b[0m, \u001b[33mobject\u001b[0m=\u001b[32m'model'\u001b[0m, \u001b[33mowned_by\u001b[0m=\u001b[32m'system'\u001b[0m\u001b[1m)\u001b[0m\n",
-       "\u001b[1m]\u001b[0m\n"
-      ]
-     },
-     "metadata": {},
-     "output_type": "display_data"
-    }
-   ],
->>>>>>> 33dbb3f0
-   "source": [
-    "client_org = OpenAI(\n",
-    "    organization=openai_org_id,\n",
-    "    api_key=openai_key,\n",
-    ")\n",
-    "models = client_org.models.list().data\n",
-    "models = [m for m in models if \"gpt\" in m.id.lower()]\n",
-    "\n",
-    "# sort models by model id\n",
-    "models = sorted(models, key=lambda x: x.id)\n",
-    "\n",
-    "# print models which contains gpt in the name\n",
-    "print(models)"
-<<<<<<< HEAD
-   ],
-   "outputs": [
-    {
-     "data": {
-      "text/plain": [
-       "\u001B[1m[\u001B[0m\n",
-       "    \u001B[1;35mModel\u001B[0m\u001B[1m(\u001B[0m\u001B[33mid\u001B[0m=\u001B[32m'gpt-3.5-turbo'\u001B[0m, \u001B[33mcreated\u001B[0m=\u001B[1;36m1677610602\u001B[0m, \u001B[33mobject\u001B[0m=\u001B[32m'model'\u001B[0m, \u001B[33mowned_by\u001B[0m=\u001B[32m'openai'\u001B[0m\u001B[1m)\u001B[0m,\n",
-       "    \u001B[1;35mModel\u001B[0m\u001B[1m(\u001B[0m\u001B[33mid\u001B[0m=\u001B[32m'gpt-3.5-turbo-0125'\u001B[0m, \u001B[33mcreated\u001B[0m=\u001B[1;36m1706048358\u001B[0m, \u001B[33mobject\u001B[0m=\u001B[32m'model'\u001B[0m, \u001B[33mowned_by\u001B[0m=\u001B[32m'system'\u001B[0m\u001B[1m)\u001B[0m,\n",
-       "    \u001B[1;35mModel\u001B[0m\u001B[1m(\u001B[0m\u001B[33mid\u001B[0m=\u001B[32m'gpt-3.5-turbo-0301'\u001B[0m, \u001B[33mcreated\u001B[0m=\u001B[1;36m1677649963\u001B[0m, \u001B[33mobject\u001B[0m=\u001B[32m'model'\u001B[0m, \u001B[33mowned_by\u001B[0m=\u001B[32m'openai'\u001B[0m\u001B[1m)\u001B[0m,\n",
-       "    \u001B[1;35mModel\u001B[0m\u001B[1m(\u001B[0m\u001B[33mid\u001B[0m=\u001B[32m'gpt-3.5-turbo-0613'\u001B[0m, \u001B[33mcreated\u001B[0m=\u001B[1;36m1686587434\u001B[0m, \u001B[33mobject\u001B[0m=\u001B[32m'model'\u001B[0m, \u001B[33mowned_by\u001B[0m=\u001B[32m'openai'\u001B[0m\u001B[1m)\u001B[0m,\n",
-       "    \u001B[1;35mModel\u001B[0m\u001B[1m(\u001B[0m\u001B[33mid\u001B[0m=\u001B[32m'gpt-3.5-turbo-1106'\u001B[0m, \u001B[33mcreated\u001B[0m=\u001B[1;36m1698959748\u001B[0m, \u001B[33mobject\u001B[0m=\u001B[32m'model'\u001B[0m, \u001B[33mowned_by\u001B[0m=\u001B[32m'system'\u001B[0m\u001B[1m)\u001B[0m,\n",
-       "    \u001B[1;35mModel\u001B[0m\u001B[1m(\u001B[0m\u001B[33mid\u001B[0m=\u001B[32m'gpt-3.5-turbo-16k'\u001B[0m, \u001B[33mcreated\u001B[0m=\u001B[1;36m1683758102\u001B[0m, \u001B[33mobject\u001B[0m=\u001B[32m'model'\u001B[0m, \u001B[33mowned_by\u001B[0m=\u001B[32m'openai-internal'\u001B[0m\u001B[1m)\u001B[0m,\n",
-       "    \u001B[1;35mModel\u001B[0m\u001B[1m(\u001B[0m\u001B[33mid\u001B[0m=\u001B[32m'gpt-3.5-turbo-16k-0613'\u001B[0m, \u001B[33mcreated\u001B[0m=\u001B[1;36m1685474247\u001B[0m, \u001B[33mobject\u001B[0m=\u001B[32m'model'\u001B[0m, \u001B[33mowned_by\u001B[0m=\u001B[32m'openai'\u001B[0m\u001B[1m)\u001B[0m,\n",
-       "    \u001B[1;35mModel\u001B[0m\u001B[1m(\u001B[0m\u001B[33mid\u001B[0m=\u001B[32m'gpt-3.5-turbo-instruct'\u001B[0m, \u001B[33mcreated\u001B[0m=\u001B[1;36m1692901427\u001B[0m, \u001B[33mobject\u001B[0m=\u001B[32m'model'\u001B[0m, \u001B[33mowned_by\u001B[0m=\u001B[32m'system'\u001B[0m\u001B[1m)\u001B[0m,\n",
-       "    \u001B[1;35mModel\u001B[0m\u001B[1m(\u001B[0m\u001B[33mid\u001B[0m=\u001B[32m'gpt-3.5-turbo-instruct-0914'\u001B[0m, \u001B[33mcreated\u001B[0m=\u001B[1;36m1694122472\u001B[0m, \u001B[33mobject\u001B[0m=\u001B[32m'model'\u001B[0m, \u001B[33mowned_by\u001B[0m=\u001B[32m'system'\u001B[0m\u001B[1m)\u001B[0m,\n",
-       "    \u001B[1;35mModel\u001B[0m\u001B[1m(\u001B[0m\u001B[33mid\u001B[0m=\u001B[32m'gpt-4'\u001B[0m, \u001B[33mcreated\u001B[0m=\u001B[1;36m1687882411\u001B[0m, \u001B[33mobject\u001B[0m=\u001B[32m'model'\u001B[0m, \u001B[33mowned_by\u001B[0m=\u001B[32m'openai'\u001B[0m\u001B[1m)\u001B[0m,\n",
-       "    \u001B[1;35mModel\u001B[0m\u001B[1m(\u001B[0m\u001B[33mid\u001B[0m=\u001B[32m'gpt-4-0125-preview'\u001B[0m, \u001B[33mcreated\u001B[0m=\u001B[1;36m1706037612\u001B[0m, \u001B[33mobject\u001B[0m=\u001B[32m'model'\u001B[0m, \u001B[33mowned_by\u001B[0m=\u001B[32m'system'\u001B[0m\u001B[1m)\u001B[0m,\n",
-       "    \u001B[1;35mModel\u001B[0m\u001B[1m(\u001B[0m\u001B[33mid\u001B[0m=\u001B[32m'gpt-4-0613'\u001B[0m, \u001B[33mcreated\u001B[0m=\u001B[1;36m1686588896\u001B[0m, \u001B[33mobject\u001B[0m=\u001B[32m'model'\u001B[0m, \u001B[33mowned_by\u001B[0m=\u001B[32m'openai'\u001B[0m\u001B[1m)\u001B[0m,\n",
-       "    \u001B[1;35mModel\u001B[0m\u001B[1m(\u001B[0m\u001B[33mid\u001B[0m=\u001B[32m'gpt-4-1106-preview'\u001B[0m, \u001B[33mcreated\u001B[0m=\u001B[1;36m1698957206\u001B[0m, \u001B[33mobject\u001B[0m=\u001B[32m'model'\u001B[0m, \u001B[33mowned_by\u001B[0m=\u001B[32m'system'\u001B[0m\u001B[1m)\u001B[0m,\n",
-       "    \u001B[1;35mModel\u001B[0m\u001B[1m(\u001B[0m\u001B[33mid\u001B[0m=\u001B[32m'gpt-4-1106-vision-preview'\u001B[0m, \u001B[33mcreated\u001B[0m=\u001B[1;36m1711473033\u001B[0m, \u001B[33mobject\u001B[0m=\u001B[32m'model'\u001B[0m, \u001B[33mowned_by\u001B[0m=\u001B[32m'system'\u001B[0m\u001B[1m)\u001B[0m,\n",
-       "    \u001B[1;35mModel\u001B[0m\u001B[1m(\u001B[0m\u001B[33mid\u001B[0m=\u001B[32m'gpt-4-turbo'\u001B[0m, \u001B[33mcreated\u001B[0m=\u001B[1;36m1712361441\u001B[0m, \u001B[33mobject\u001B[0m=\u001B[32m'model'\u001B[0m, \u001B[33mowned_by\u001B[0m=\u001B[32m'system'\u001B[0m\u001B[1m)\u001B[0m,\n",
-       "    \u001B[1;35mModel\u001B[0m\u001B[1m(\u001B[0m\u001B[33mid\u001B[0m=\u001B[32m'gpt-4-turbo-2024-04-09'\u001B[0m, \u001B[33mcreated\u001B[0m=\u001B[1;36m1712601677\u001B[0m, \u001B[33mobject\u001B[0m=\u001B[32m'model'\u001B[0m, \u001B[33mowned_by\u001B[0m=\u001B[32m'system'\u001B[0m\u001B[1m)\u001B[0m,\n",
-       "    \u001B[1;35mModel\u001B[0m\u001B[1m(\u001B[0m\u001B[33mid\u001B[0m=\u001B[32m'gpt-4-turbo-preview'\u001B[0m, \u001B[33mcreated\u001B[0m=\u001B[1;36m1706037777\u001B[0m, \u001B[33mobject\u001B[0m=\u001B[32m'model'\u001B[0m, \u001B[33mowned_by\u001B[0m=\u001B[32m'system'\u001B[0m\u001B[1m)\u001B[0m,\n",
-       "    \u001B[1;35mModel\u001B[0m\u001B[1m(\u001B[0m\u001B[33mid\u001B[0m=\u001B[32m'gpt-4-vision-preview'\u001B[0m, \u001B[33mcreated\u001B[0m=\u001B[1;36m1698894917\u001B[0m, \u001B[33mobject\u001B[0m=\u001B[32m'model'\u001B[0m, \u001B[33mowned_by\u001B[0m=\u001B[32m'system'\u001B[0m\u001B[1m)\u001B[0m,\n",
-       "    \u001B[1;35mModel\u001B[0m\u001B[1m(\u001B[0m\u001B[33mid\u001B[0m=\u001B[32m'gpt-4o'\u001B[0m, \u001B[33mcreated\u001B[0m=\u001B[1;36m1715367049\u001B[0m, \u001B[33mobject\u001B[0m=\u001B[32m'model'\u001B[0m, \u001B[33mowned_by\u001B[0m=\u001B[32m'system'\u001B[0m\u001B[1m)\u001B[0m,\n",
-       "    \u001B[1;35mModel\u001B[0m\u001B[1m(\u001B[0m\u001B[33mid\u001B[0m=\u001B[32m'gpt-4o-2024-05-13'\u001B[0m, \u001B[33mcreated\u001B[0m=\u001B[1;36m1715368132\u001B[0m, \u001B[33mobject\u001B[0m=\u001B[32m'model'\u001B[0m, \u001B[33mowned_by\u001B[0m=\u001B[32m'system'\u001B[0m\u001B[1m)\u001B[0m\n",
-       "\u001B[1m]\u001B[0m\n"
-      ],
-      "text/html": [
-       "<pre style=\"white-space:pre;overflow-x:auto;line-height:normal;font-family:Menlo,'DejaVu Sans Mono',consolas,'Courier New',monospace\"><span style=\"font-weight: bold\">[</span>\n",
-       "    <span style=\"color: #800080; text-decoration-color: #800080; font-weight: bold\">Model</span><span style=\"font-weight: bold\">(</span><span style=\"color: #808000; text-decoration-color: #808000\">id</span>=<span style=\"color: #008000; text-decoration-color: #008000\">'gpt-3.5-turbo'</span>, <span style=\"color: #808000; text-decoration-color: #808000\">created</span>=<span style=\"color: #008080; text-decoration-color: #008080; font-weight: bold\">1677610602</span>, <span style=\"color: #808000; text-decoration-color: #808000\">object</span>=<span style=\"color: #008000; text-decoration-color: #008000\">'model'</span>, <span style=\"color: #808000; text-decoration-color: #808000\">owned_by</span>=<span style=\"color: #008000; text-decoration-color: #008000\">'openai'</span><span style=\"font-weight: bold\">)</span>,\n",
-       "    <span style=\"color: #800080; text-decoration-color: #800080; font-weight: bold\">Model</span><span style=\"font-weight: bold\">(</span><span style=\"color: #808000; text-decoration-color: #808000\">id</span>=<span style=\"color: #008000; text-decoration-color: #008000\">'gpt-3.5-turbo-0125'</span>, <span style=\"color: #808000; text-decoration-color: #808000\">created</span>=<span style=\"color: #008080; text-decoration-color: #008080; font-weight: bold\">1706048358</span>, <span style=\"color: #808000; text-decoration-color: #808000\">object</span>=<span style=\"color: #008000; text-decoration-color: #008000\">'model'</span>, <span style=\"color: #808000; text-decoration-color: #808000\">owned_by</span>=<span style=\"color: #008000; text-decoration-color: #008000\">'system'</span><span style=\"font-weight: bold\">)</span>,\n",
-       "    <span style=\"color: #800080; text-decoration-color: #800080; font-weight: bold\">Model</span><span style=\"font-weight: bold\">(</span><span style=\"color: #808000; text-decoration-color: #808000\">id</span>=<span style=\"color: #008000; text-decoration-color: #008000\">'gpt-3.5-turbo-0301'</span>, <span style=\"color: #808000; text-decoration-color: #808000\">created</span>=<span style=\"color: #008080; text-decoration-color: #008080; font-weight: bold\">1677649963</span>, <span style=\"color: #808000; text-decoration-color: #808000\">object</span>=<span style=\"color: #008000; text-decoration-color: #008000\">'model'</span>, <span style=\"color: #808000; text-decoration-color: #808000\">owned_by</span>=<span style=\"color: #008000; text-decoration-color: #008000\">'openai'</span><span style=\"font-weight: bold\">)</span>,\n",
-       "    <span style=\"color: #800080; text-decoration-color: #800080; font-weight: bold\">Model</span><span style=\"font-weight: bold\">(</span><span style=\"color: #808000; text-decoration-color: #808000\">id</span>=<span style=\"color: #008000; text-decoration-color: #008000\">'gpt-3.5-turbo-0613'</span>, <span style=\"color: #808000; text-decoration-color: #808000\">created</span>=<span style=\"color: #008080; text-decoration-color: #008080; font-weight: bold\">1686587434</span>, <span style=\"color: #808000; text-decoration-color: #808000\">object</span>=<span style=\"color: #008000; text-decoration-color: #008000\">'model'</span>, <span style=\"color: #808000; text-decoration-color: #808000\">owned_by</span>=<span style=\"color: #008000; text-decoration-color: #008000\">'openai'</span><span style=\"font-weight: bold\">)</span>,\n",
-       "    <span style=\"color: #800080; text-decoration-color: #800080; font-weight: bold\">Model</span><span style=\"font-weight: bold\">(</span><span style=\"color: #808000; text-decoration-color: #808000\">id</span>=<span style=\"color: #008000; text-decoration-color: #008000\">'gpt-3.5-turbo-1106'</span>, <span style=\"color: #808000; text-decoration-color: #808000\">created</span>=<span style=\"color: #008080; text-decoration-color: #008080; font-weight: bold\">1698959748</span>, <span style=\"color: #808000; text-decoration-color: #808000\">object</span>=<span style=\"color: #008000; text-decoration-color: #008000\">'model'</span>, <span style=\"color: #808000; text-decoration-color: #808000\">owned_by</span>=<span style=\"color: #008000; text-decoration-color: #008000\">'system'</span><span style=\"font-weight: bold\">)</span>,\n",
-       "    <span style=\"color: #800080; text-decoration-color: #800080; font-weight: bold\">Model</span><span style=\"font-weight: bold\">(</span><span style=\"color: #808000; text-decoration-color: #808000\">id</span>=<span style=\"color: #008000; text-decoration-color: #008000\">'gpt-3.5-turbo-16k'</span>, <span style=\"color: #808000; text-decoration-color: #808000\">created</span>=<span style=\"color: #008080; text-decoration-color: #008080; font-weight: bold\">1683758102</span>, <span style=\"color: #808000; text-decoration-color: #808000\">object</span>=<span style=\"color: #008000; text-decoration-color: #008000\">'model'</span>, <span style=\"color: #808000; text-decoration-color: #808000\">owned_by</span>=<span style=\"color: #008000; text-decoration-color: #008000\">'openai-internal'</span><span style=\"font-weight: bold\">)</span>,\n",
-       "    <span style=\"color: #800080; text-decoration-color: #800080; font-weight: bold\">Model</span><span style=\"font-weight: bold\">(</span><span style=\"color: #808000; text-decoration-color: #808000\">id</span>=<span style=\"color: #008000; text-decoration-color: #008000\">'gpt-3.5-turbo-16k-0613'</span>, <span style=\"color: #808000; text-decoration-color: #808000\">created</span>=<span style=\"color: #008080; text-decoration-color: #008080; font-weight: bold\">1685474247</span>, <span style=\"color: #808000; text-decoration-color: #808000\">object</span>=<span style=\"color: #008000; text-decoration-color: #008000\">'model'</span>, <span style=\"color: #808000; text-decoration-color: #808000\">owned_by</span>=<span style=\"color: #008000; text-decoration-color: #008000\">'openai'</span><span style=\"font-weight: bold\">)</span>,\n",
-       "    <span style=\"color: #800080; text-decoration-color: #800080; font-weight: bold\">Model</span><span style=\"font-weight: bold\">(</span><span style=\"color: #808000; text-decoration-color: #808000\">id</span>=<span style=\"color: #008000; text-decoration-color: #008000\">'gpt-3.5-turbo-instruct'</span>, <span style=\"color: #808000; text-decoration-color: #808000\">created</span>=<span style=\"color: #008080; text-decoration-color: #008080; font-weight: bold\">1692901427</span>, <span style=\"color: #808000; text-decoration-color: #808000\">object</span>=<span style=\"color: #008000; text-decoration-color: #008000\">'model'</span>, <span style=\"color: #808000; text-decoration-color: #808000\">owned_by</span>=<span style=\"color: #008000; text-decoration-color: #008000\">'system'</span><span style=\"font-weight: bold\">)</span>,\n",
-       "    <span style=\"color: #800080; text-decoration-color: #800080; font-weight: bold\">Model</span><span style=\"font-weight: bold\">(</span><span style=\"color: #808000; text-decoration-color: #808000\">id</span>=<span style=\"color: #008000; text-decoration-color: #008000\">'gpt-3.5-turbo-instruct-0914'</span>, <span style=\"color: #808000; text-decoration-color: #808000\">created</span>=<span style=\"color: #008080; text-decoration-color: #008080; font-weight: bold\">1694122472</span>, <span style=\"color: #808000; text-decoration-color: #808000\">object</span>=<span style=\"color: #008000; text-decoration-color: #008000\">'model'</span>, <span style=\"color: #808000; text-decoration-color: #808000\">owned_by</span>=<span style=\"color: #008000; text-decoration-color: #008000\">'system'</span><span style=\"font-weight: bold\">)</span>,\n",
-       "    <span style=\"color: #800080; text-decoration-color: #800080; font-weight: bold\">Model</span><span style=\"font-weight: bold\">(</span><span style=\"color: #808000; text-decoration-color: #808000\">id</span>=<span style=\"color: #008000; text-decoration-color: #008000\">'gpt-4'</span>, <span style=\"color: #808000; text-decoration-color: #808000\">created</span>=<span style=\"color: #008080; text-decoration-color: #008080; font-weight: bold\">1687882411</span>, <span style=\"color: #808000; text-decoration-color: #808000\">object</span>=<span style=\"color: #008000; text-decoration-color: #008000\">'model'</span>, <span style=\"color: #808000; text-decoration-color: #808000\">owned_by</span>=<span style=\"color: #008000; text-decoration-color: #008000\">'openai'</span><span style=\"font-weight: bold\">)</span>,\n",
-       "    <span style=\"color: #800080; text-decoration-color: #800080; font-weight: bold\">Model</span><span style=\"font-weight: bold\">(</span><span style=\"color: #808000; text-decoration-color: #808000\">id</span>=<span style=\"color: #008000; text-decoration-color: #008000\">'gpt-4-0125-preview'</span>, <span style=\"color: #808000; text-decoration-color: #808000\">created</span>=<span style=\"color: #008080; text-decoration-color: #008080; font-weight: bold\">1706037612</span>, <span style=\"color: #808000; text-decoration-color: #808000\">object</span>=<span style=\"color: #008000; text-decoration-color: #008000\">'model'</span>, <span style=\"color: #808000; text-decoration-color: #808000\">owned_by</span>=<span style=\"color: #008000; text-decoration-color: #008000\">'system'</span><span style=\"font-weight: bold\">)</span>,\n",
-       "    <span style=\"color: #800080; text-decoration-color: #800080; font-weight: bold\">Model</span><span style=\"font-weight: bold\">(</span><span style=\"color: #808000; text-decoration-color: #808000\">id</span>=<span style=\"color: #008000; text-decoration-color: #008000\">'gpt-4-0613'</span>, <span style=\"color: #808000; text-decoration-color: #808000\">created</span>=<span style=\"color: #008080; text-decoration-color: #008080; font-weight: bold\">1686588896</span>, <span style=\"color: #808000; text-decoration-color: #808000\">object</span>=<span style=\"color: #008000; text-decoration-color: #008000\">'model'</span>, <span style=\"color: #808000; text-decoration-color: #808000\">owned_by</span>=<span style=\"color: #008000; text-decoration-color: #008000\">'openai'</span><span style=\"font-weight: bold\">)</span>,\n",
-       "    <span style=\"color: #800080; text-decoration-color: #800080; font-weight: bold\">Model</span><span style=\"font-weight: bold\">(</span><span style=\"color: #808000; text-decoration-color: #808000\">id</span>=<span style=\"color: #008000; text-decoration-color: #008000\">'gpt-4-1106-preview'</span>, <span style=\"color: #808000; text-decoration-color: #808000\">created</span>=<span style=\"color: #008080; text-decoration-color: #008080; font-weight: bold\">1698957206</span>, <span style=\"color: #808000; text-decoration-color: #808000\">object</span>=<span style=\"color: #008000; text-decoration-color: #008000\">'model'</span>, <span style=\"color: #808000; text-decoration-color: #808000\">owned_by</span>=<span style=\"color: #008000; text-decoration-color: #008000\">'system'</span><span style=\"font-weight: bold\">)</span>,\n",
-       "    <span style=\"color: #800080; text-decoration-color: #800080; font-weight: bold\">Model</span><span style=\"font-weight: bold\">(</span><span style=\"color: #808000; text-decoration-color: #808000\">id</span>=<span style=\"color: #008000; text-decoration-color: #008000\">'gpt-4-1106-vision-preview'</span>, <span style=\"color: #808000; text-decoration-color: #808000\">created</span>=<span style=\"color: #008080; text-decoration-color: #008080; font-weight: bold\">1711473033</span>, <span style=\"color: #808000; text-decoration-color: #808000\">object</span>=<span style=\"color: #008000; text-decoration-color: #008000\">'model'</span>, <span style=\"color: #808000; text-decoration-color: #808000\">owned_by</span>=<span style=\"color: #008000; text-decoration-color: #008000\">'system'</span><span style=\"font-weight: bold\">)</span>,\n",
-       "    <span style=\"color: #800080; text-decoration-color: #800080; font-weight: bold\">Model</span><span style=\"font-weight: bold\">(</span><span style=\"color: #808000; text-decoration-color: #808000\">id</span>=<span style=\"color: #008000; text-decoration-color: #008000\">'gpt-4-turbo'</span>, <span style=\"color: #808000; text-decoration-color: #808000\">created</span>=<span style=\"color: #008080; text-decoration-color: #008080; font-weight: bold\">1712361441</span>, <span style=\"color: #808000; text-decoration-color: #808000\">object</span>=<span style=\"color: #008000; text-decoration-color: #008000\">'model'</span>, <span style=\"color: #808000; text-decoration-color: #808000\">owned_by</span>=<span style=\"color: #008000; text-decoration-color: #008000\">'system'</span><span style=\"font-weight: bold\">)</span>,\n",
-       "    <span style=\"color: #800080; text-decoration-color: #800080; font-weight: bold\">Model</span><span style=\"font-weight: bold\">(</span><span style=\"color: #808000; text-decoration-color: #808000\">id</span>=<span style=\"color: #008000; text-decoration-color: #008000\">'gpt-4-turbo-2024-04-09'</span>, <span style=\"color: #808000; text-decoration-color: #808000\">created</span>=<span style=\"color: #008080; text-decoration-color: #008080; font-weight: bold\">1712601677</span>, <span style=\"color: #808000; text-decoration-color: #808000\">object</span>=<span style=\"color: #008000; text-decoration-color: #008000\">'model'</span>, <span style=\"color: #808000; text-decoration-color: #808000\">owned_by</span>=<span style=\"color: #008000; text-decoration-color: #008000\">'system'</span><span style=\"font-weight: bold\">)</span>,\n",
-       "    <span style=\"color: #800080; text-decoration-color: #800080; font-weight: bold\">Model</span><span style=\"font-weight: bold\">(</span><span style=\"color: #808000; text-decoration-color: #808000\">id</span>=<span style=\"color: #008000; text-decoration-color: #008000\">'gpt-4-turbo-preview'</span>, <span style=\"color: #808000; text-decoration-color: #808000\">created</span>=<span style=\"color: #008080; text-decoration-color: #008080; font-weight: bold\">1706037777</span>, <span style=\"color: #808000; text-decoration-color: #808000\">object</span>=<span style=\"color: #008000; text-decoration-color: #008000\">'model'</span>, <span style=\"color: #808000; text-decoration-color: #808000\">owned_by</span>=<span style=\"color: #008000; text-decoration-color: #008000\">'system'</span><span style=\"font-weight: bold\">)</span>,\n",
-       "    <span style=\"color: #800080; text-decoration-color: #800080; font-weight: bold\">Model</span><span style=\"font-weight: bold\">(</span><span style=\"color: #808000; text-decoration-color: #808000\">id</span>=<span style=\"color: #008000; text-decoration-color: #008000\">'gpt-4-vision-preview'</span>, <span style=\"color: #808000; text-decoration-color: #808000\">created</span>=<span style=\"color: #008080; text-decoration-color: #008080; font-weight: bold\">1698894917</span>, <span style=\"color: #808000; text-decoration-color: #808000\">object</span>=<span style=\"color: #008000; text-decoration-color: #008000\">'model'</span>, <span style=\"color: #808000; text-decoration-color: #808000\">owned_by</span>=<span style=\"color: #008000; text-decoration-color: #008000\">'system'</span><span style=\"font-weight: bold\">)</span>,\n",
-       "    <span style=\"color: #800080; text-decoration-color: #800080; font-weight: bold\">Model</span><span style=\"font-weight: bold\">(</span><span style=\"color: #808000; text-decoration-color: #808000\">id</span>=<span style=\"color: #008000; text-decoration-color: #008000\">'gpt-4o'</span>, <span style=\"color: #808000; text-decoration-color: #808000\">created</span>=<span style=\"color: #008080; text-decoration-color: #008080; font-weight: bold\">1715367049</span>, <span style=\"color: #808000; text-decoration-color: #808000\">object</span>=<span style=\"color: #008000; text-decoration-color: #008000\">'model'</span>, <span style=\"color: #808000; text-decoration-color: #808000\">owned_by</span>=<span style=\"color: #008000; text-decoration-color: #008000\">'system'</span><span style=\"font-weight: bold\">)</span>,\n",
-       "    <span style=\"color: #800080; text-decoration-color: #800080; font-weight: bold\">Model</span><span style=\"font-weight: bold\">(</span><span style=\"color: #808000; text-decoration-color: #808000\">id</span>=<span style=\"color: #008000; text-decoration-color: #008000\">'gpt-4o-2024-05-13'</span>, <span style=\"color: #808000; text-decoration-color: #808000\">created</span>=<span style=\"color: #008080; text-decoration-color: #008080; font-weight: bold\">1715368132</span>, <span style=\"color: #808000; text-decoration-color: #808000\">object</span>=<span style=\"color: #008000; text-decoration-color: #008000\">'model'</span>, <span style=\"color: #808000; text-decoration-color: #808000\">owned_by</span>=<span style=\"color: #008000; text-decoration-color: #008000\">'system'</span><span style=\"font-weight: bold\">)</span>\n",
-       "<span style=\"font-weight: bold\">]</span>\n",
-       "</pre>\n"
       ]
      },
      "metadata": {},
@@ -227,9 +149,6 @@
     }
    ],
    "execution_count": 2
-=======
-   ]
->>>>>>> 33dbb3f0
   },
   {
    "cell_type": "markdown",
@@ -240,6 +159,7 @@
   },
   {
    "cell_type": "code",
+   "execution_count": 3,
    "metadata": {
     "ExecuteTime": {
      "end_time": "2024-07-11T11:12:16.849073Z",
@@ -305,42 +225,10 @@
   },
   {
    "cell_type": "code",
-<<<<<<< HEAD
    "metadata": {
     "ExecuteTime": {
      "end_time": "2024-07-11T11:12:22.657375Z",
      "start_time": "2024-07-11T11:12:20.614490Z"
-=======
-   "execution_count": 7,
-   "metadata": {},
-   "outputs": [
-    {
-     "data": {
-      "text/html": [
-       "<pre style=\"white-space:pre;overflow-x:auto;line-height:normal;font-family:Menlo,'DejaVu Sans Mono',consolas,'Courier New',monospace\">The distance between Earth and Mars varies depending on their positions in their respective orbits around the Sun, \n",
-       "as both planets have elliptical orbits. On average, the distance between Earth and Mars is about <span style=\"color: #008080; text-decoration-color: #008080; font-weight: bold\">225</span> million \n",
-       "kilometers <span style=\"font-weight: bold\">(</span><span style=\"color: #008080; text-decoration-color: #008080; font-weight: bold\">140</span> million miles<span style=\"font-weight: bold\">)</span>.\n",
-       "\n",
-       "However, the closest approach, known as opposition, when Mars is on the opposite side of the Sun from Earth, can \n",
-       "bring the two planets as close as about <span style=\"color: #008080; text-decoration-color: #008080; font-weight: bold\">54.6</span> million kilometers <span style=\"font-weight: bold\">(</span><span style=\"color: #008080; text-decoration-color: #008080; font-weight: bold\">33.9</span> million miles<span style=\"font-weight: bold\">)</span>. The farthest point, known as \n",
-       "conjunction, when Mars is on the same side of the Sun as Earth, can be as far as about <span style=\"color: #008080; text-decoration-color: #008080; font-weight: bold\">401</span> million kilometers <span style=\"font-weight: bold\">(</span><span style=\"color: #008080; text-decoration-color: #008080; font-weight: bold\">249</span> \n",
-       "million miles<span style=\"font-weight: bold\">)</span>.\n",
-       "</pre>\n"
-      ],
-      "text/plain": [
-       "The distance between Earth and Mars varies depending on their positions in their respective orbits around the Sun, \n",
-       "as both planets have elliptical orbits. On average, the distance between Earth and Mars is about \u001b[1;36m225\u001b[0m million \n",
-       "kilometers \u001b[1m(\u001b[0m\u001b[1;36m140\u001b[0m million miles\u001b[1m)\u001b[0m.\n",
-       "\n",
-       "However, the closest approach, known as opposition, when Mars is on the opposite side of the Sun from Earth, can \n",
-       "bring the two planets as close as about \u001b[1;36m54.6\u001b[0m million kilometers \u001b[1m(\u001b[0m\u001b[1;36m33.9\u001b[0m million miles\u001b[1m)\u001b[0m. The farthest point, known as \n",
-       "conjunction, when Mars is on the same side of the Sun as Earth, can be as far as about \u001b[1;36m401\u001b[0m million kilometers \u001b[1m(\u001b[0m\u001b[1;36m249\u001b[0m \n",
-       "million miles\u001b[1m)\u001b[0m.\n"
-      ]
-     },
-     "metadata": {},
-     "output_type": "display_data"
->>>>>>> 33dbb3f0
     }
    },
    "source": [
@@ -352,7 +240,6 @@
     ")\n",
     "\n",
     "print(response.choices[0].message.content)"
-<<<<<<< HEAD
    ],
    "outputs": [
     {
@@ -378,9 +265,6 @@
     }
    ],
    "execution_count": 4
-=======
-   ]
->>>>>>> 33dbb3f0
   },
   {
    "cell_type": "markdown",
@@ -397,288 +281,6 @@
      "start_time": "2024-07-11T11:12:30.421141Z"
     }
    },
-<<<<<<< HEAD
-=======
-   "outputs": [
-    {
-     "data": {
-      "text/html": [
-       "<pre style=\"white-space:pre;overflow-x:auto;line-height:normal;font-family:Menlo,'DejaVu Sans Mono',consolas,'Courier New',monospace\">\n",
-       "</pre>\n"
-      ],
-      "text/plain": [
-       "\n"
-      ]
-     },
-     "metadata": {},
-     "output_type": "display_data"
-    },
-    {
-     "data": {
-      "text/html": [
-       "<pre style=\"white-space:pre;overflow-x:auto;line-height:normal;font-family:Menlo,'DejaVu Sans Mono',consolas,'Courier New',monospace\">In\n",
-       "</pre>\n"
-      ],
-      "text/plain": [
-       "In\n"
-      ]
-     },
-     "metadata": {},
-     "output_type": "display_data"
-    },
-    {
-     "data": {
-      "text/html": [
-       "<pre style=\"white-space:pre;overflow-x:auto;line-height:normal;font-family:Menlo,'DejaVu Sans Mono',consolas,'Courier New',monospace\"> code\n",
-       "</pre>\n"
-      ],
-      "text/plain": [
-       " code\n"
-      ]
-     },
-     "metadata": {},
-     "output_type": "display_data"
-    },
-    {
-     "data": {
-      "text/html": [
-       "<pre style=\"white-space:pre;overflow-x:auto;line-height:normal;font-family:Menlo,'DejaVu Sans Mono',consolas,'Courier New',monospace\">'s\n",
-       "</pre>\n"
-      ],
-      "text/plain": [
-       "'s\n"
-      ]
-     },
-     "metadata": {},
-     "output_type": "display_data"
-    },
-    {
-     "data": {
-      "text/html": [
-       "<pre style=\"white-space:pre;overflow-x:auto;line-height:normal;font-family:Menlo,'DejaVu Sans Mono',consolas,'Courier New',monospace\"> dance\n",
-       "</pre>\n"
-      ],
-      "text/plain": [
-       " dance\n"
-      ]
-     },
-     "metadata": {},
-     "output_type": "display_data"
-    },
-    {
-     "data": {
-      "text/html": [
-       "<pre style=\"white-space:pre;overflow-x:auto;line-height:normal;font-family:Menlo,'DejaVu Sans Mono',consolas,'Courier New',monospace\">,\n",
-       "</pre>\n"
-      ],
-      "text/plain": [
-       ",\n"
-      ]
-     },
-     "metadata": {},
-     "output_type": "display_data"
-    },
-    {
-     "data": {
-      "text/html": [
-       "<pre style=\"white-space:pre;overflow-x:auto;line-height:normal;font-family:Menlo,'DejaVu Sans Mono',consolas,'Courier New',monospace\"> returns\n",
-       "</pre>\n"
-      ],
-      "text/plain": [
-       " returns\n"
-      ]
-     },
-     "metadata": {},
-     "output_type": "display_data"
-    },
-    {
-     "data": {
-      "text/html": [
-       "<pre style=\"white-space:pre;overflow-x:auto;line-height:normal;font-family:Menlo,'DejaVu Sans Mono',consolas,'Courier New',monospace\">,\n",
-       "\n",
-       "</pre>\n"
-      ],
-      "text/plain": [
-       ",\n",
-       "\n"
-      ]
-     },
-     "metadata": {},
-     "output_type": "display_data"
-    },
-    {
-     "data": {
-      "text/html": [
-       "<pre style=\"white-space:pre;overflow-x:auto;line-height:normal;font-family:Menlo,'DejaVu Sans Mono',consolas,'Courier New',monospace\">A\n",
-       "</pre>\n"
-      ],
-      "text/plain": [
-       "A\n"
-      ]
-     },
-     "metadata": {},
-     "output_type": "display_data"
-    },
-    {
-     "data": {
-      "text/html": [
-       "<pre style=\"white-space:pre;overflow-x:auto;line-height:normal;font-family:Menlo,'DejaVu Sans Mono',consolas,'Courier New',monospace\"> function\n",
-       "</pre>\n"
-      ],
-      "text/plain": [
-       " function\n"
-      ]
-     },
-     "metadata": {},
-     "output_type": "display_data"
-    },
-    {
-     "data": {
-      "text/html": [
-       "<pre style=\"white-space:pre;overflow-x:auto;line-height:normal;font-family:Menlo,'DejaVu Sans Mono',consolas,'Courier New',monospace\"> calls\n",
-       "</pre>\n"
-      ],
-      "text/plain": [
-       " calls\n"
-      ]
-     },
-     "metadata": {},
-     "output_type": "display_data"
-    },
-    {
-     "data": {
-      "text/html": [
-       "<pre style=\"white-space:pre;overflow-x:auto;line-height:normal;font-family:Menlo,'DejaVu Sans Mono',consolas,'Courier New',monospace\"> itself\n",
-       "</pre>\n"
-      ],
-      "text/plain": [
-       " itself\n"
-      ]
-     },
-     "metadata": {},
-     "output_type": "display_data"
-    },
-    {
-     "data": {
-      "text/html": [
-       "<pre style=\"white-space:pre;overflow-x:auto;line-height:normal;font-family:Menlo,'DejaVu Sans Mono',consolas,'Courier New',monospace\">,\n",
-       "</pre>\n"
-      ],
-      "text/plain": [
-       ",\n"
-      ]
-     },
-     "metadata": {},
-     "output_type": "display_data"
-    },
-    {
-     "data": {
-      "text/html": [
-       "<pre style=\"white-space:pre;overflow-x:auto;line-height:normal;font-family:Menlo,'DejaVu Sans Mono',consolas,'Courier New',monospace\"> \n",
-       "\n",
-       "</pre>\n"
-      ],
-      "text/plain": [
-       " \n",
-       "\n"
-      ]
-     },
-     "metadata": {},
-     "output_type": "display_data"
-    },
-    {
-     "data": {
-      "text/html": [
-       "<pre style=\"white-space:pre;overflow-x:auto;line-height:normal;font-family:Menlo,'DejaVu Sans Mono',consolas,'Courier New',monospace\">Echo\n",
-       "</pre>\n"
-      ],
-      "text/plain": [
-       "Echo\n"
-      ]
-     },
-     "metadata": {},
-     "output_type": "display_data"
-    },
-    {
-     "data": {
-      "text/html": [
-       "<pre style=\"white-space:pre;overflow-x:auto;line-height:normal;font-family:Menlo,'DejaVu Sans Mono',consolas,'Courier New',monospace\">es\n",
-       "</pre>\n"
-      ],
-      "text/plain": [
-       "es\n"
-      ]
-     },
-     "metadata": {},
-     "output_type": "display_data"
-    },
-    {
-     "data": {
-      "text/html": [
-       "<pre style=\"white-space:pre;overflow-x:auto;line-height:normal;font-family:Menlo,'DejaVu Sans Mono',consolas,'Courier New',monospace\"> in\n",
-       "</pre>\n"
-      ],
-      "text/plain": [
-       " in\n"
-      ]
-     },
-     "metadata": {},
-     "output_type": "display_data"
-    },
-    {
-     "data": {
-      "text/html": [
-       "<pre style=\"white-space:pre;overflow-x:auto;line-height:normal;font-family:Menlo,'DejaVu Sans Mono',consolas,'Courier New',monospace\"> the\n",
-       "</pre>\n"
-      ],
-      "text/plain": [
-       " the\n"
-      ]
-     },
-     "metadata": {},
-     "output_type": "display_data"
-    },
-    {
-     "data": {
-      "text/html": [
-       "<pre style=\"white-space:pre;overflow-x:auto;line-height:normal;font-family:Menlo,'DejaVu Sans Mono',consolas,'Courier New',monospace\"> void\n",
-       "</pre>\n"
-      ],
-      "text/plain": [
-       " void\n"
-      ]
-     },
-     "metadata": {},
-     "output_type": "display_data"
-    },
-    {
-     "data": {
-      "text/html": [
-       "<pre style=\"white-space:pre;overflow-x:auto;line-height:normal;font-family:Menlo,'DejaVu Sans Mono',consolas,'Courier New',monospace\">.\n",
-       "</pre>\n"
-      ],
-      "text/plain": [
-       ".\n"
-      ]
-     },
-     "metadata": {},
-     "output_type": "display_data"
-    },
-    {
-     "data": {
-      "text/html": [
-       "<pre style=\"white-space:pre;overflow-x:auto;line-height:normal;font-family:Menlo,'DejaVu Sans Mono',consolas,'Courier New',monospace\"><span style=\"color: #800080; text-decoration-color: #800080; font-style: italic\">None</span>\n",
-       "</pre>\n"
-      ],
-      "text/plain": [
-       "\u001b[3;35mNone\u001b[0m\n"
-      ]
-     },
-     "metadata": {},
-     "output_type": "display_data"
-    }
-   ],
->>>>>>> 33dbb3f0
    "source": [
     "oai_client = OpenAI(api_key=openai_key)\n",
     "\n",
@@ -981,36 +583,6 @@
      "start_time": "2024-07-11T11:12:47.735757Z"
     }
    },
-<<<<<<< HEAD
-=======
-   "outputs": [
-    {
-     "data": {
-      "text/html": [
-       "<pre style=\"white-space:pre;overflow-x:auto;line-height:normal;font-family:Menlo,'DejaVu Sans Mono',consolas,'Courier New',monospace\">The distance between Earth and Mars varies depending on their positions in their respective orbits around the Sun, \n",
-       "as both planets have elliptical orbits. On average, the distance between Earth and Mars is about <span style=\"color: #008080; text-decoration-color: #008080; font-weight: bold\">225</span> million \n",
-       "kilometers <span style=\"font-weight: bold\">(</span><span style=\"color: #008080; text-decoration-color: #008080; font-weight: bold\">140</span> million miles<span style=\"font-weight: bold\">)</span>.\n",
-       "\n",
-       "However, the minimum distance between Earth and Mars <span style=\"font-weight: bold\">(</span>opposition<span style=\"font-weight: bold\">)</span> can be as close as about <span style=\"color: #008080; text-decoration-color: #008080; font-weight: bold\">54.6</span> million kilometers \n",
-       "<span style=\"font-weight: bold\">(</span><span style=\"color: #008080; text-decoration-color: #008080; font-weight: bold\">33.9</span> million miles<span style=\"font-weight: bold\">)</span>, while the maximum distance <span style=\"font-weight: bold\">(</span>conjunction<span style=\"font-weight: bold\">)</span> can be as far as about <span style=\"color: #008080; text-decoration-color: #008080; font-weight: bold\">401</span> million kilometers <span style=\"font-weight: bold\">(</span><span style=\"color: #008080; text-decoration-color: #008080; font-weight: bold\">249</span> \n",
-       "million miles<span style=\"font-weight: bold\">)</span>.\n",
-       "</pre>\n"
-      ],
-      "text/plain": [
-       "The distance between Earth and Mars varies depending on their positions in their respective orbits around the Sun, \n",
-       "as both planets have elliptical orbits. On average, the distance between Earth and Mars is about \u001b[1;36m225\u001b[0m million \n",
-       "kilometers \u001b[1m(\u001b[0m\u001b[1;36m140\u001b[0m million miles\u001b[1m)\u001b[0m.\n",
-       "\n",
-       "However, the minimum distance between Earth and Mars \u001b[1m(\u001b[0mopposition\u001b[1m)\u001b[0m can be as close as about \u001b[1;36m54.6\u001b[0m million kilometers \n",
-       "\u001b[1m(\u001b[0m\u001b[1;36m33.9\u001b[0m million miles\u001b[1m)\u001b[0m, while the maximum distance \u001b[1m(\u001b[0mconjunction\u001b[1m)\u001b[0m can be as far as about \u001b[1;36m401\u001b[0m million kilometers \u001b[1m(\u001b[0m\u001b[1;36m249\u001b[0m \n",
-       "million miles\u001b[1m)\u001b[0m.\n"
-      ]
-     },
-     "metadata": {},
-     "output_type": "display_data"
-    }
-   ],
->>>>>>> 33dbb3f0
    "source": [
     "ps_api_base = \"http://localhost:8000/models-playground/openai/\"\n",
     "\n",
@@ -1031,7 +603,6 @@
     ")\n",
     "\n",
     "print(response.choices[0].message.content)"
-<<<<<<< HEAD
    ],
    "outputs": [
     {
@@ -1057,9 +628,6 @@
     }
    ],
    "execution_count": 6
-=======
-   ]
->>>>>>> 33dbb3f0
   },
   {
    "cell_type": "markdown",
@@ -1070,259 +638,12 @@
   },
   {
    "cell_type": "code",
-<<<<<<< HEAD
-=======
-   "execution_count": 11,
->>>>>>> 33dbb3f0
    "metadata": {
     "ExecuteTime": {
      "end_time": "2024-07-11T11:12:55.944133Z",
      "start_time": "2024-07-11T11:12:53.978254Z"
     }
    },
-<<<<<<< HEAD
-=======
-   "outputs": [
-    {
-     "data": {
-      "text/html": [
-       "<pre style=\"white-space:pre;overflow-x:auto;line-height:normal;font-family:Menlo,'DejaVu Sans Mono',consolas,'Courier New',monospace\">\n",
-       "</pre>\n"
-      ],
-      "text/plain": [
-       "\n"
-      ]
-     },
-     "metadata": {},
-     "output_type": "display_data"
-    },
-    {
-     "data": {
-      "text/html": [
-       "<pre style=\"white-space:pre;overflow-x:auto;line-height:normal;font-family:Menlo,'DejaVu Sans Mono',consolas,'Courier New',monospace\">In\n",
-       "</pre>\n"
-      ],
-      "text/plain": [
-       "In\n"
-      ]
-     },
-     "metadata": {},
-     "output_type": "display_data"
-    },
-    {
-     "data": {
-      "text/html": [
-       "<pre style=\"white-space:pre;overflow-x:auto;line-height:normal;font-family:Menlo,'DejaVu Sans Mono',consolas,'Courier New',monospace\"> code\n",
-       "</pre>\n"
-      ],
-      "text/plain": [
-       " code\n"
-      ]
-     },
-     "metadata": {},
-     "output_type": "display_data"
-    },
-    {
-     "data": {
-      "text/html": [
-       "<pre style=\"white-space:pre;overflow-x:auto;line-height:normal;font-family:Menlo,'DejaVu Sans Mono',consolas,'Courier New',monospace\">'s\n",
-       "</pre>\n"
-      ],
-      "text/plain": [
-       "'s\n"
-      ]
-     },
-     "metadata": {},
-     "output_type": "display_data"
-    },
-    {
-     "data": {
-      "text/html": [
-       "<pre style=\"white-space:pre;overflow-x:auto;line-height:normal;font-family:Menlo,'DejaVu Sans Mono',consolas,'Courier New',monospace\"> gentle\n",
-       "</pre>\n"
-      ],
-      "text/plain": [
-       " gentle\n"
-      ]
-     },
-     "metadata": {},
-     "output_type": "display_data"
-    },
-    {
-     "data": {
-      "text/html": [
-       "<pre style=\"white-space:pre;overflow-x:auto;line-height:normal;font-family:Menlo,'DejaVu Sans Mono',consolas,'Courier New',monospace\"> dance\n",
-       "</pre>\n"
-      ],
-      "text/plain": [
-       " dance\n"
-      ]
-     },
-     "metadata": {},
-     "output_type": "display_data"
-    },
-    {
-     "data": {
-      "text/html": [
-       "<pre style=\"white-space:pre;overflow-x:auto;line-height:normal;font-family:Menlo,'DejaVu Sans Mono',consolas,'Courier New',monospace\">,\n",
-       "\n",
-       "</pre>\n"
-      ],
-      "text/plain": [
-       ",\n",
-       "\n"
-      ]
-     },
-     "metadata": {},
-     "output_type": "display_data"
-    },
-    {
-     "data": {
-      "text/html": [
-       "<pre style=\"white-space:pre;overflow-x:auto;line-height:normal;font-family:Menlo,'DejaVu Sans Mono',consolas,'Courier New',monospace\">Functions\n",
-       "</pre>\n"
-      ],
-      "text/plain": [
-       "Functions\n"
-      ]
-     },
-     "metadata": {},
-     "output_type": "display_data"
-    },
-    {
-     "data": {
-      "text/html": [
-       "<pre style=\"white-space:pre;overflow-x:auto;line-height:normal;font-family:Menlo,'DejaVu Sans Mono',consolas,'Courier New',monospace\"> calling\n",
-       "</pre>\n"
-      ],
-      "text/plain": [
-       " calling\n"
-      ]
-     },
-     "metadata": {},
-     "output_type": "display_data"
-    },
-    {
-     "data": {
-      "text/html": [
-       "<pre style=\"white-space:pre;overflow-x:auto;line-height:normal;font-family:Menlo,'DejaVu Sans Mono',consolas,'Courier New',monospace\"> themselves\n",
-       "</pre>\n"
-      ],
-      "text/plain": [
-       " themselves\n"
-      ]
-     },
-     "metadata": {},
-     "output_type": "display_data"
-    },
-    {
-     "data": {
-      "text/html": [
-       "<pre style=\"white-space:pre;overflow-x:auto;line-height:normal;font-family:Menlo,'DejaVu Sans Mono',consolas,'Courier New',monospace\"> deep\n",
-       "</pre>\n"
-      ],
-      "text/plain": [
-       " deep\n"
-      ]
-     },
-     "metadata": {},
-     "output_type": "display_data"
-    },
-    {
-     "data": {
-      "text/html": [
-       "<pre style=\"white-space:pre;overflow-x:auto;line-height:normal;font-family:Menlo,'DejaVu Sans Mono',consolas,'Courier New',monospace\">,\n",
-       "\n",
-       "</pre>\n"
-      ],
-      "text/plain": [
-       ",\n",
-       "\n"
-      ]
-     },
-     "metadata": {},
-     "output_type": "display_data"
-    },
-    {
-     "data": {
-      "text/html": [
-       "<pre style=\"white-space:pre;overflow-x:auto;line-height:normal;font-family:Menlo,'DejaVu Sans Mono',consolas,'Courier New',monospace\">Rec\n",
-       "</pre>\n"
-      ],
-      "text/plain": [
-       "Rec\n"
-      ]
-     },
-     "metadata": {},
-     "output_type": "display_data"
-    },
-    {
-     "data": {
-      "text/html": [
-       "<pre style=\"white-space:pre;overflow-x:auto;line-height:normal;font-family:Menlo,'DejaVu Sans Mono',consolas,'Courier New',monospace\">ursion\n",
-       "</pre>\n"
-      ],
-      "text/plain": [
-       "ursion\n"
-      ]
-     },
-     "metadata": {},
-     "output_type": "display_data"
-    },
-    {
-     "data": {
-      "text/html": [
-       "<pre style=\"white-space:pre;overflow-x:auto;line-height:normal;font-family:Menlo,'DejaVu Sans Mono',consolas,'Courier New',monospace\">'s\n",
-       "</pre>\n"
-      ],
-      "text/plain": [
-       "'s\n"
-      ]
-     },
-     "metadata": {},
-     "output_type": "display_data"
-    },
-    {
-     "data": {
-      "text/html": [
-       "<pre style=\"white-space:pre;overflow-x:auto;line-height:normal;font-family:Menlo,'DejaVu Sans Mono',consolas,'Courier New',monospace\"> embrace\n",
-       "</pre>\n"
-      ],
-      "text/plain": [
-       " embrace\n"
-      ]
-     },
-     "metadata": {},
-     "output_type": "display_data"
-    },
-    {
-     "data": {
-      "text/html": [
-       "<pre style=\"white-space:pre;overflow-x:auto;line-height:normal;font-family:Menlo,'DejaVu Sans Mono',consolas,'Courier New',monospace\">.\n",
-       "</pre>\n"
-      ],
-      "text/plain": [
-       ".\n"
-      ]
-     },
-     "metadata": {},
-     "output_type": "display_data"
-    },
-    {
-     "data": {
-      "text/html": [
-       "<pre style=\"white-space:pre;overflow-x:auto;line-height:normal;font-family:Menlo,'DejaVu Sans Mono',consolas,'Courier New',monospace\"><span style=\"color: #800080; text-decoration-color: #800080; font-style: italic\">None</span>\n",
-       "</pre>\n"
-      ],
-      "text/plain": [
-       "\u001b[3;35mNone\u001b[0m\n"
-      ]
-     },
-     "metadata": {},
-     "output_type": "display_data"
-    }
-   ],
->>>>>>> 33dbb3f0
    "source": [
     "response = ps_client.chat.completions.create(\n",
     "    model=\"gpt-3.5-turbo\",\n",
@@ -1579,7 +900,7 @@
    "name": "python",
    "nbconvert_exporter": "python",
    "pygments_lexer": "ipython3",
-   "version": "3.10.11"
+   "version": "3.10.6"
   }
  },
  "nbformat": 4,
