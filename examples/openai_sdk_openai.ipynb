--- conflicted
+++ resolved
@@ -16,24 +16,14 @@
   },
   {
    "cell_type": "code",
-<<<<<<< HEAD
-   "execution_count": 3,
-   "metadata": {},
-=======
-   "execution_count": 5,
-   "metadata": {
-    "ExecuteTime": {
-     "end_time": "2024-02-14T07:30:19.574665600Z",
-     "start_time": "2024-02-14T07:30:19.559637500Z"
-    }
-   },
->>>>>>> c697af88
-   "outputs": [
-    {
-     "name": "stdout",
-     "output_type": "stream",
-     "text": [
-      "OpenAI api key=sk-...GeF\n"
+   "execution_count": 38,
+   "metadata": {},
+   "outputs": [
+    {
+     "name": "stdout",
+     "output_type": "stream",
+     "text": [
+      "OpenAI api key=sk-...Uzy\n"
      ]
     }
    ],
@@ -61,18 +51,8 @@
   },
   {
    "cell_type": "code",
-<<<<<<< HEAD
-   "execution_count": 4,
-   "metadata": {},
-=======
-   "execution_count": 6,
-   "metadata": {
-    "ExecuteTime": {
-     "end_time": "2024-02-14T07:30:21.665106400Z",
-     "start_time": "2024-02-14T07:30:21.296254900Z"
-    }
-   },
->>>>>>> c697af88
+   "execution_count": 39,
+   "metadata": {},
    "outputs": [
     {
      "name": "stdout",
@@ -120,8 +100,7 @@
   },
   {
    "cell_type": "code",
-<<<<<<< HEAD
-   "execution_count": 25,
+   "execution_count": 40,
    "metadata": {},
    "outputs": [],
    "source": [
@@ -161,74 +140,18 @@
   },
   {
    "cell_type": "code",
-   "execution_count": 8,
-   "metadata": {},
-=======
-   "execution_count": 7,
-   "metadata": {
-    "ExecuteTime": {
-     "end_time": "2024-02-14T07:30:37.869203700Z",
-     "start_time": "2024-02-14T07:30:27.209131900Z"
-    }
-   },
->>>>>>> c697af88
-   "outputs": [
-    {
-     "name": "stdout",
-     "output_type": "stream",
-     "text": [
-<<<<<<< HEAD
-      "('In a recursive dance, code cascades,\\n'\n",
-      " 'Forward and backward, it never fades,\\n'\n",
-      " 'Like mirrors reflecting, endless and clear,\\n'\n",
-      " 'Functions call themselves, year after year,\\n'\n",
-      " 'In cycles of patterns, algorithms made.')\n"
-=======
-      "('In the realm of code, a tale unfolds,\\n'\n",
-      " 'Of a concept named recursion, a story untold.\\n'\n",
-      " 'A journey of loops, both subtle and grand,\\n'\n",
-      " 'Where a function calls itself, hand in hand.\\n'\n",
-      " '\\n'\n",
-      " 'Imagine a garden, with flowers so vast,\\n'\n",
-      " 'Whose beauty and splendor will forever last.\\n'\n",
-      " 'To count each petal, delicate and fine,\\n'\n",
-      " 'Recursion is the key, a method so divine.\\n'\n",
-      " '\\n'\n",
-      " 'Deep within the heart of this floral space,\\n'\n",
-      " 'A function starts to dance, with elegant grace.\\n'\n",
-      " 'It takes a problem and breaks it apart,\\n'\n",
-      " 'With recursive calls, a work of art.\\n'\n",
-      " '\\n'\n",
-      " 'Like a mirror reflecting its own reflection,\\n'\n",
-      " 'Recursion observes with keen introspection.\\n'\n",
-      " 'It adapts and repeats, a magical spell,\\n'\n",
-      " \"Solving complex problems, oh won't you tell?\\n\"\n",
-      " '\\n'\n",
-      " 'A rose of possibilities, it begins to bloom,\\n'\n",
-      " 'Each layer unfurls, in recursive costume.\\n'\n",
-      " 'The function dives deeper, with purpose clear,\\n'\n",
-      " 'Unraveling mysteries, dispelling all fear.\\n'\n",
-      " '\\n'\n",
-      " 'Yet, a warning is due, for recursion is smart,\\n'\n",
-      " 'But in its embrace, pitfalls may impart.\\n'\n",
-      " 'Without a base case, a condition to break,\\n'\n",
-      " 'The garden descends into an eternal ache.\\n'\n",
-      " '\\n'\n",
-      " 'But fret not, dear coder, for help is nigh,\\n'\n",
-      " 'Base case guards against infinite sky.\\n'\n",
-      " \"Like the sun setting upon the horizon's crest,\\n\"\n",
-      " 'It ends the cycle, granting eternal rest.\\n'\n",
-      " '\\n'\n",
-      " 'Recursion, a friend and masterful force,\\n'\n",
-      " 'Guiding our code on a winding course.\\n'\n",
-      " 'With each function call, a step towards grace,\\n'\n",
-      " \"A symphony of patterns, a code's embrace.\\n\"\n",
-      " '\\n'\n",
-      " 'So let us wander through this garden fair,\\n'\n",
-      " \"Where recursion's whispers fill the air.\\n\"\n",
-      " 'May your code dance, like petals in the breeze,\\n'\n",
-      " \"A testament to the power of recursion's seize.\")\n"
->>>>>>> c697af88
+   "execution_count": 41,
+   "metadata": {},
+   "outputs": [
+    {
+     "name": "stdout",
+     "output_type": "stream",
+     "text": [
+      "(\"In loops we dance, bound by time's decree,\\n\"\n",
+      " \"Yet recursion journeys through Infinity's sea.\\n\"\n",
+      " 'A function calls itself, a pathway untold,\\n'\n",
+      " 'Unraveling mazes of data, brave and bold.\\n'\n",
+      " 'A recursive embrace, where echoes of code unfold.')\n"
      ]
     }
    ],
@@ -252,62 +175,31 @@
   },
   {
    "cell_type": "code",
-<<<<<<< HEAD
-   "execution_count": 11,
-   "metadata": {},
-=======
-   "execution_count": 8,
-   "metadata": {
-    "ExecuteTime": {
-     "end_time": "2024-02-14T07:30:43.477815900Z",
-     "start_time": "2024-02-14T07:30:42.233603600Z"
-    }
-   },
->>>>>>> c697af88
+   "execution_count": 42,
+   "metadata": {},
    "outputs": [
     {
      "name": "stdout",
      "output_type": "stream",
      "text": [
       "\n",
-<<<<<<< HEAD
-      "In\n",
+      "Recursive\n",
       " code\n",
-      "'s\n",
-      " c\n",
-      "ursive\n",
-      " dance\n",
+      " flows\n",
       ",\n",
       "\n",
-      "Rec\n",
-      "ursion\n",
-      " gracefully\n",
-      " spins\n",
+      "A\n",
+      " dance\n",
+      " of\n",
+      " self\n",
+      "-reference\n",
       ",\n",
       "\n",
-      "Self\n",
-      "-reference\n",
-      ",\n",
-      " embrace\n",
-=======
-      "Through\n",
-      " loops\n",
-      " I\n",
-      " wander\n",
-      ",\n",
-      "\n",
-      "Into\n",
+      "F\n",
+      "ragments\n",
+      " build\n",
       " the\n",
-      " depths\n",
-      " of\n",
-      " code\n",
-      "'s\n",
-      " soul\n",
-      ",\n",
-      "\n",
-      "Recursive\n",
-      " loop\n",
->>>>>>> c697af88
+      " whole\n",
       ".\n",
       "None\n"
      ]
@@ -357,69 +249,42 @@
   },
   {
    "cell_type": "code",
-<<<<<<< HEAD
-   "execution_count": 36,
-   "metadata": {},
-=======
-   "execution_count": 20,
-   "metadata": {
-    "ExecuteTime": {
-     "end_time": "2024-02-14T07:42:44.381622Z",
-     "start_time": "2024-02-14T07:42:38.837462Z"
-    }
-   },
->>>>>>> c697af88
-   "outputs": [
-    {
-     "name": "stdout",
-     "output_type": "stream",
-     "text": [
-<<<<<<< HEAD
-      "('Number 42, the answer to the ultimate question of life, the universe, and '\n",
-      " 'everything, as humorously stated in Douglas Adams\\' book \"The Hitchhiker\\'s '\n",
-      " 'Guide to the Galaxy.\"')\n"
-=======
-      "(\"Ah, the number 42, a reference to Douglas Adams' science fiction series \"\n",
-      " '\"The Hitchhiker\\'s Guide to the Galaxy.\" In the book, a supercomputer named '\n",
-      " 'Deep Thought is asked to find the meaning of life, the universe, and '\n",
-      " 'everything, and after much calculation, it comes up with the answer: 42.\\n'\n",
-      " '\\n'\n",
-      " 'However, the significance of the number 42 is meant to be humorous and '\n",
-      " 'absurd, reflecting the idea that the meaning of life is ultimately an '\n",
-      " 'enigmatic and unknowable concept. It serves as a commentary on the futility '\n",
-      " 'of seeking a singular, concrete answer to the deep questions of existence.\\n'\n",
-      " '\\n'\n",
-      " 'In popular culture, the number 42 has taken on a life of its own and is '\n",
-      " 'often used as a playful nod to this literary reference. People may use it as '\n",
-      " 'an inside joke, a symbol of the quest for knowledge and understanding, or '\n",
-      " 'simply as a reminder to embrace the mystery and complexity of life.')\n"
->>>>>>> c697af88
-     ]
-    }
-   ],
-   "source": [
-<<<<<<< HEAD
+   "execution_count": 48,
+   "metadata": {},
+   "outputs": [
+    {
+     "name": "stdout",
+     "output_type": "stream",
+     "text": [
+      "('Meaning of life, universe, and everything, in \"The Hitchhiker\\'s Guide to '\n",
+      " 'the Galaxy\" by Douglas Adams, it is.')\n"
+     ]
+    }
+   ],
+   "source": [
     "ps_api_base = \"http://localhost:8000/project1/openai\"\n",
     "\n",
     "# adress with tags \n",
-    "# ps_api_base = \"http://localhost:8000/project1/openai?tags=tag1,tag2&target_path=\"\n",
-=======
-    "# ps_api_base = \"http://promptsail.local:8000/project1/openai/\"\n",
-    "\n",
-    "# adress with tags \n",
-    "ps_api_base = \"http://promptsail.local:8000/project1/openai/?tags=tag1,tag2&target_path=\"\n",
->>>>>>> c697af88
+    "ps_api_base = \"http://localhost:8000/project1/openai/?tags=session-123456,chat,dev-joe&target_path=\"\n",
     "\n",
     "\n",
     "ps_client = OpenAI(base_url=ps_api_base, api_key=openai_key, max_retries=0)\n",
     "\n",
     "response = ps_client.chat.completions.create(\n",
     "    model=\"gpt-3.5-turbo-0125\", #\"gpt-3.5-turbo-0125\", \"gpt-4-turbo-preview\",\n",
+    "    temperature=0.5,\n",
     "    messages=yoda_prompt,\n",
     ")\n",
     "\n",
     "pprint(response.choices[0].message.content)"
    ]
+  },
+  {
+   "cell_type": "code",
+   "execution_count": null,
+   "metadata": {},
+   "outputs": [],
+   "source": []
   }
  ],
  "metadata": {
