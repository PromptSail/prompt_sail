--- conflicted
+++ resolved
@@ -12,8 +12,24 @@
     healthcheck:
       test: echo 'db.runCommand("ping").ok' | mongosh localhost:27017/test --quiet
       interval: 10s
+      test: echo 'db.runCommand("ping").ok' | mongosh localhost:27017/test --quiet
+      interval: 10s
       timeout: 10s
       retries: 5
+      start_period: 40s
+  mongoexperss:
+    image: mongo-express:latest
+    ports:
+      - "8081:8081"
+    environment: 
+      ME_CONFIG_MONGODB_URL: "mongodb://root:password@mongodb:27017"
+      ME_CONFIG_OPTIONS_EDITORTHEME: "ambiance"
+      ME_CONFIG_BASICAUTH_USERNAME: "admin" 
+      ME_CONFIG_BASICAUTH_PASSWORD: "pass"
+    depends_on:
+      mongodb:
+        condition: service_healthy
+    
       start_period: 40s
   mongoexperss:
     image: mongo-express:latest
@@ -44,7 +60,6 @@
     depends_on:
       mongodb:
         condition: service_healthy
-<<<<<<< HEAD
   spa:
     container_name: spa
     build:
@@ -52,8 +67,6 @@
       dockerfile: Dockerfile
     ports:
       - "80:80"
-=======
->>>>>>> 59f0c882
 
 networks:
   internal-network:
