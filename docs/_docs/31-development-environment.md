--- conflicted
+++ resolved
@@ -2,7 +2,7 @@
 title: "Development environment"
 permalink: /docs/development-environment/
 excerpt: "How to setup development environment for Prompt Sail."
-last_modified_at: 2024-04-28T18:48:35+01:00
+last_modified_at: 2024-05-18T09:48:35+01:00
 redirect_from:
   - /theme-setup/
 toc: true
@@ -16,7 +16,6 @@
 
 ### Backend
 
-<<<<<<< HEAD
 If you want to start contributing to Prompt Sail you need to clone our repository first.
 
 ```bash
@@ -26,35 +25,24 @@
 ```
 
 In this section we will focus on the backend, so you need to make sure you have it installed:
-=======
-If you want to start contributing to Prompt Sail you need to pull our repository first.
-
-In this section we will focus on the backend so you need to make sure you have it installed:
->>>>>>> a0063861
 - [Python version 3.10+](https://www.python.org/downloads/release/python-3100/) 
 - [Poetry version 1.7.1+](https://python-poetry.org/)
 - [make](https://gnuwin32.sourceforge.net/packages/make.htm)
 
 When you have the above dependencies, you can proceed to install packages using poetry. To do this, use the following commands:
 ```bash
-<<<<<<< HEAD
 cd backend
-=======
->>>>>>> a0063861
 poetry install
 poetry shell
 ```
 
 Now set the environment variables. Go to the backend folder and create an `.env` file and then fill in the variables as in the example below:
-<<<<<<< HEAD
 ```bash
 touch .env
 nano .env
 ```
 
 And pase and edit the following variables in the `.env` file:
-=======
->>>>>>> a0063861
 ```python
 DEBUG=True
 OPENAI_API_KEY="sk-your-api-key"
@@ -64,7 +52,6 @@
 ADMIN_PASSWORD="your-admin-password"
 ```
 
-<<<<<<< HEAD
 
 Remember that you need a working instance of the mongoDB database for the backend to work properly. You can run it for example from the docker position. To do this, use the following command:
 ```bash
@@ -78,14 +65,6 @@
 make run-dev
 ```
 
-=======
-Once you've done that then return to the project's main folder and use the make command used to run the project locally:
-```bash
-make run-dev
-```
-
-Remember that you need a working instance of the mongoDB database for the backend to work properly. You can run it from the docker position, for example.
->>>>>>> a0063861
 
 
 
