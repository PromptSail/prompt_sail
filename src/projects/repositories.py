from projects.models import Project
from seedwork.exceptions import NotFoundException, AlreadyExistsException
from seedwork.repositories import MongoRepository
from utils import deserialize_data


class ProjectNotFoundException(NotFoundException):
    pass


class SlugAlreadyExistsException(AlreadyExistsException):
    pass


class ProjectRepository(MongoRepository):
    model_class = Project

    def add(self, doc):
<<<<<<< HEAD
        result = super().add(doc)
        return result

    def update(self, doc):
        result = super().update(doc)
        return result

    def find_one(self, filter_by=None):
        data = self._collection.find_one(filter_by or {})
        if data is None:
            return None
        return self.model_class(**deserialize_data(data))
=======
        if self.count({"slug": doc.slug}) > 0:
            raise SlugAlreadyExistsException(f"Slug already exists: {doc.slug}")
        result = super().add(doc)
        return result

    def update(self, doc) -> Project:
        same_slug = [p for p in self.find({"slug": doc.slug}) if p.id != doc.id]
        if len(same_slug) > 0:
            raise SlugAlreadyExistsException(f"Slug already exists: {doc.slug}")
        if self.count({"_id": doc.id}) == 0:
            raise ProjectNotFoundException(f"Project not found: {doc.id}")
        result = super().update(doc)
        return result
    
    def get(self, doc_id: str) -> Project:
        project = super().get(doc_id)
        return Project(**project.model_dump())
    
    def get_by_slug(self, slug: str) -> Project:
        return self.find_one({"slug": slug})
>>>>>>> d940ad2a
<|MERGE_RESOLUTION|>--- conflicted
+++ resolved
@@ -16,20 +16,6 @@
     model_class = Project
 
     def add(self, doc):
-<<<<<<< HEAD
-        result = super().add(doc)
-        return result
-
-    def update(self, doc):
-        result = super().update(doc)
-        return result
-
-    def find_one(self, filter_by=None):
-        data = self._collection.find_one(filter_by or {})
-        if data is None:
-            return None
-        return self.model_class(**deserialize_data(data))
-=======
         if self.count({"slug": doc.slug}) > 0:
             raise SlugAlreadyExistsException(f"Slug already exists: {doc.slug}")
         result = super().add(doc)
@@ -49,5 +35,4 @@
         return Project(**project.model_dump())
     
     def get_by_slug(self, slug: str) -> Project:
-        return self.find_one({"slug": slug})
->>>>>>> d940ad2a
+        return self.find_one({"slug": slug})