from projects.models import Project
from projects.repositories import ProjectRepository
from projects.schemas import CreateProjectSchema, UpdateProjectSchema


def get_project(
    project_id: str,
    project_repository: ProjectRepository,
) -> Project:
    project = project_repository.get(project_id)
    return project


def get_project_by_slug(
    slug: str,
    project_repository: ProjectRepository,
) -> Project:
    project = project_repository.get_by_slug(slug)
    return project


def get_all_projects(
    project_repository: ProjectRepository
) -> list[Project]:
    projects = project_repository.get_all()
    return projects


def add_project(
    project: Project,
    project_repository: ProjectRepository,
) -> Project:
    project_repository.add(project)
    return project


def update_project(
    project_repository: ProjectRepository,
    project_id: str,
    fields_to_update: dict
) -> Project:
    project = project_repository.get(project_id)
    project.__dict__.update(**fields_to_update)
    project_repository.update(project)
    return project


def delete_project(
    project_id: str,
    project_repository: ProjectRepository,
<<<<<<< HEAD
) -> dict:
    project_repository.delete(project_id)
    return {}
=======
) -> None:
    project_repository.delete(project_id)
>>>>>>> 59f0c882
<|MERGE_RESOLUTION|>--- conflicted
+++ resolved
@@ -48,11 +48,5 @@
 def delete_project(
     project_id: str,
     project_repository: ProjectRepository,
-<<<<<<< HEAD
-) -> dict:
-    project_repository.delete(project_id)
-    return {}
-=======
 ) -> None:
-    project_repository.delete(project_id)
->>>>>>> 59f0c882
+    project_repository.delete(project_id)