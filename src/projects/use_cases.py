from projects.models import Project
from projects.repositories import ProjectRepository
from projects.schemas import CreateProjectSchema, UpdateProjectSchema


def get_project(
    project_id: str,
    project_repository: ProjectRepository,
) -> Project:
<<<<<<< HEAD
    project = project_repository.find_one({"_id": project_id})
=======
    project = project_repository.get(project_id)
>>>>>>> d940ad2a
    return project


def get_project_by_slug(
    slug: str,
    project_repository: ProjectRepository,
) -> Project:
<<<<<<< HEAD
    project = project_repository.find_one({"slug": slug})
=======
    project = project_repository.get_by_slug(slug)
>>>>>>> d940ad2a
    return project


def get_all_projects(
    project_repository: ProjectRepository
) -> list[Project]:
    projects = project_repository.get_all()
    return projects


def add_project(
<<<<<<< HEAD
    data: CreateProjectSchema,
    project_repository: ProjectRepository,
) -> Project | None:
    if project_repository.find_one({"slug": data.slug}):
        return None
    data = Project(**data.model_dump())
    project = project_repository.add(data)
=======
    project: Project,
    project_repository: ProjectRepository,
) -> Project:
    project_repository.add(project)
>>>>>>> d940ad2a
    return project


def update_project(
<<<<<<< HEAD
    data: UpdateProjectSchema, 
    project_repository: ProjectRepository
) -> bool:
    update_result = project_repository.update(data)
    if update_result.modified_count == 0:
        return False
    return True
=======
    project_repository: ProjectRepository,
    project_id: str,
    fields_to_update: dict
) -> Project:
    project = project_repository.get(project_id)
    project.__dict__.update(**fields_to_update)
    project_repository.update(project)
    return project
>>>>>>> d940ad2a


def delete_project(
    project_id: str,
    project_repository: ProjectRepository,
<<<<<<< HEAD
) -> bool:
    delete_result = project_repository.delete(project_id)
    if delete_result.deleted_count == 0:
        return False
    return True
=======
) -> None:
    project_repository.delete(project_id)
>>>>>>> d940ad2a
<|MERGE_RESOLUTION|>--- conflicted
+++ resolved
@@ -7,11 +7,7 @@
     project_id: str,
     project_repository: ProjectRepository,
 ) -> Project:
-<<<<<<< HEAD
     project = project_repository.find_one({"_id": project_id})
-=======
-    project = project_repository.get(project_id)
->>>>>>> d940ad2a
     return project
 
 
@@ -19,11 +15,7 @@
     slug: str,
     project_repository: ProjectRepository,
 ) -> Project:
-<<<<<<< HEAD
-    project = project_repository.find_one({"slug": slug})
-=======
     project = project_repository.get_by_slug(slug)
->>>>>>> d940ad2a
     return project
 
 
@@ -35,33 +27,14 @@
 
 
 def add_project(
-<<<<<<< HEAD
-    data: CreateProjectSchema,
-    project_repository: ProjectRepository,
-) -> Project | None:
-    if project_repository.find_one({"slug": data.slug}):
-        return None
-    data = Project(**data.model_dump())
-    project = project_repository.add(data)
-=======
     project: Project,
     project_repository: ProjectRepository,
 ) -> Project:
     project_repository.add(project)
->>>>>>> d940ad2a
     return project
 
 
 def update_project(
-<<<<<<< HEAD
-    data: UpdateProjectSchema, 
-    project_repository: ProjectRepository
-) -> bool:
-    update_result = project_repository.update(data)
-    if update_result.modified_count == 0:
-        return False
-    return True
-=======
     project_repository: ProjectRepository,
     project_id: str,
     fields_to_update: dict
@@ -70,19 +43,10 @@
     project.__dict__.update(**fields_to_update)
     project_repository.update(project)
     return project
->>>>>>> d940ad2a
 
 
 def delete_project(
     project_id: str,
     project_repository: ProjectRepository,
-<<<<<<< HEAD
-) -> bool:
-    delete_result = project_repository.delete(project_id)
-    if delete_result.deleted_count == 0:
-        return False
-    return True
-=======
 ) -> None:
-    project_repository.delete(project_id)
->>>>>>> d940ad2a
+    project_repository.delete(project_id)