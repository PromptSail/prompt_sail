from typing import Annotated

import httpx
from fastapi import Depends, Request
from fastapi.responses import RedirectResponse, StreamingResponse
from lato import Application, TransactionContext
from starlette.background import BackgroundTask

from app.dependencies import get_logger, get_transaction_context
from projects.use_cases import get_project_by_slug
from transactions.use_cases import store_transaction

from .app import app


async def iterate_stream(response, buffer):
    async for chunk in response.aiter_raw():
        buffer.append(chunk)
        yield chunk


async def close_stream(app: Application, project_id, request, response, buffer):
    await response.aclose()
    with app.transaction_context() as ctx:
        ctx.call(
            store_transaction,
            project_id=project_id,
            request=request,
            response=response,
            buffer=buffer,
        )


@app.api_route("/{path:path}", methods=["GET", "POST", "PUT", "PATCH", "DELETE"])
async def reverse_proxy(
    path: str,
    request: Request,
    ctx: Annotated[TransactionContext, Depends(get_transaction_context)],
):
    logger = get_logger(request)

    if not request.state.is_handled_by_proxy:
        return RedirectResponse("/ui")
    
    project = ctx.call(get_project_by_slug, slug=request.state.slug)

    logger.debug(f"got projects for {project}")

    # Get the body as bytes for non-GET requests
    body = await request.body() if request.method != "GET" else None

    # Make the request to the upstream server
    api_base = project.ai_providers[0].api_base
    client = httpx.AsyncClient()
    # todo: copy timeout from request, temporary set to 100s
    timeout = httpx.Timeout(100.0, connect=50.0)

    rp_req = client.build_request(
        method=request.method,
        url=f"{api_base}/{path}",
        # headers=request.headers.raw,
        headers={
            k: v for k, v in request.headers.items() if k.lower() not in ("host",)
        },
        params=request.query_params,
        content=body,
        timeout=timeout,
    )
    rp_resp = await client.send(rp_req, stream=True)
<<<<<<< HEAD

    buffer = []
    return StreamingResponse(
        iterate_stream(rp_resp, buffer),
        status_code=rp_resp.status_code,
        headers=rp_resp.headers,
        background=BackgroundTask(
            close_stream, ctx['app'], project.id, rp_req, rp_resp, buffer
        ),
    )
=======
    
    if rp_resp.status_code < 300: 
        buffer = []
        return StreamingResponse(
            iterate_stream(rp_resp, buffer),
            status_code=rp_resp.status_code,
            headers=rp_resp.headers,
            background=BackgroundTask(
                close_stream, ctx['app'], project.id, rp_req, rp_resp, buffer
            ),
        )
    else:
        raise NotImplementedError()
    
>>>>>>> d940ad2a
<|MERGE_RESOLUTION|>--- conflicted
+++ resolved
@@ -55,6 +55,9 @@
     # todo: copy timeout from request, temporary set to 100s
     timeout = httpx.Timeout(100.0, connect=50.0)
 
+    # todo: copy timeout from request, temporary set to 100s
+    timeout = httpx.Timeout(100.0, connect=50.0)
+
     rp_req = client.build_request(
         method=request.method,
         url=f"{api_base}/{path}",
@@ -67,18 +70,6 @@
         timeout=timeout,
     )
     rp_resp = await client.send(rp_req, stream=True)
-<<<<<<< HEAD
-
-    buffer = []
-    return StreamingResponse(
-        iterate_stream(rp_resp, buffer),
-        status_code=rp_resp.status_code,
-        headers=rp_resp.headers,
-        background=BackgroundTask(
-            close_stream, ctx['app'], project.id, rp_req, rp_resp, buffer
-        ),
-    )
-=======
     
     if rp_resp.status_code < 300: 
         buffer = []
@@ -92,5 +83,4 @@
         )
     else:
         raise NotImplementedError()
-    
->>>>>>> d940ad2a
+    