from typing import Any

from _datetime import datetime
from pydantic import BaseModel


class GetTransactionSchema(BaseModel):
    id: str
    project_id: str
    request: dict[str, Any]
    response: dict[str, Any]
<<<<<<< HEAD
=======
    timestamp: datetime
    
    
class GetTransactionWithProjectSlugSchema(BaseModel):
    id: str
    project_id: str
    project_name: str
    request: dict[str, Any]
    response: dict[str, Any]
>>>>>>> 21620d63
    timestamp: datetime<|MERGE_RESOLUTION|>--- conflicted
+++ resolved
@@ -9,16 +9,14 @@
     project_id: str
     request: dict[str, Any]
     response: dict[str, Any]
-<<<<<<< HEAD
-=======
     timestamp: datetime
-    
-    
+
+      
 class GetTransactionWithProjectSlugSchema(BaseModel):
     id: str
     project_id: str
     project_name: str
     request: dict[str, Any]
     response: dict[str, Any]
->>>>>>> 21620d63
-    timestamp: datetime+    timestamp: datetime
+ 