--- conflicted
+++ resolved
@@ -17,11 +17,7 @@
     transaction_id: str, 
     transaction_repository: TransactionRepository
 ) -> Transaction:
-<<<<<<< HEAD
-    transaction = transaction_repository.find_one({"_id": transaction_id})
-=======
     transaction = transaction_repository.get_one_by_id(transaction_id)
->>>>>>> 59f0c882
     return transaction
 
 
