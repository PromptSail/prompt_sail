--- conflicted
+++ resolved
@@ -1,96 +1,75 @@
+{% extends 'base.html' %} {% block styles %}
+<style>
+    thead th,
+    tbody td {
+        padding: 10px;
+        text-align: center;
+    }
+    tr {
+        border-bottom: 1px solid #eee;
+    }
+    tr:hover {
+        background: #f5f5f5;
+    }
+    #error {
+        color: red;
+    }
+    #success {
+        color: green;
+    }</style
+>{% endblock %} {% block title%} Project form {% endblock%} {% block main %} {%
+if error %}
+<h1 id="error">{{error}}</h1>
+{% endif %} {% if success %}
+<h1 id="success">{{success}}</h1>
+{% endif %}
 
-{% extends 'base.html' %}
-{% block styles %}
-<style>
-  thead th, tbody td {
-      padding: 10px;
-      text-align: center;
-  }
-  tr{
-      border-bottom: 1px solid #EEE;
-  }
-  tr:hover {
-      background: #F5F5F5
-  }
-  #error {
-      color: red;
-  }
-  #success {
-      color: green;
-  }
-</style>{% endblock %}
-{% block  title%} Project form {% endblock%}
-{% block main %}
-<<<<<<< HEAD
-{% if error %}
-<h1 id="error">{{error}}</h1>{% endif %}
-{% if success %}
-<h1 id="success">{{success}}</h1>{% endif %}
 <form method="post" action="/ui/project/update">
-  <input type="hidden" name="proj_id" value="{{project.id}}" required=""/><br/>
-  <label for="name">Name:</label>
-  <input type="text" name="name" value="{{project.name}}"/><br/>
-  <input type="text" name="name" value="{{project.name}}" required=""/><br/>
-  <label for="slug">Slug:</label>
-  <input type="text" name="slug" value="{{project.slug}}"/><br/>
-  <input type="text" name="slug" value="{{project.slug}}" required=""/><br/>
-  <label for="description">Description:</label>
-  <textarea id="description" name="description" rows="4" cols="50" maxlength="280" required="">{{project.description}}</textarea><br/>
-  <label for="api_base">API Base URL:</label>
-  <input type="url" name="api_base" value="{{project.api_base}}"/><br/>
-  <input type="url" name="api_base" value="{{project.ai_providers.0.api_base}}" required=""/><br/>
-  <label for="provider_name">Provider name:</label>
-  <select id="provider_name" name="provider_name">{% for pn in provider_names %} {% if pn == project.ai_providers.0.provider_name %}
-    <option value="{{pn}}" selected="">{{pn}}</option>{% else %}
-    <option value="{{pn}}">{{pn}}</option>{% endif %}
-    {% endfor %}
-  </select><br/>
-  <label for="model_name">Model name:</label>
-  <input type="text" name="model_name" value="{{project.ai_providers.0.model_name}}" required=""/><br/>
-  <label for="tags">Tags:</label>
-  <textarea id="tags" name="tags" rows="4" cols="50" required="">{% for tag in project.tags %}{{tag}}, {% endfor %}</textarea><br/>
-  <label for="org_id">Organization:</label>
-  <input type="text" name="org_id" value="{{project.org_id}}"/><br/>
-  <button type="submit">Save Project</button>
-  <button type="submit">Update Project</button>
-</form>{% endblock %}
-=======
-    {% if error %}
-        <h1 id="error">{{error}}</h1>
-    {% endif %}
-    
-    {% if success %}
-        <h1 id="success">{{success}}</h1>
-    {% endif %}
-
-    <form method="post" action="/ui/project/update">
-        <input type="hidden" name="proj_id" value="{{project.id}}" required><br>
-        <label for="name">Name:</label>
-        <input type="text" name="name" value="{{project.name}}" required><br>
-        <label for="slug">Slug:</label>
-        <input type="text" name="slug" value="{{project.slug}}" required><br>
-        <label for="description">Description:</label>
-        <textarea id="description" name="description" rows="4" cols="50" maxlength="280" required>{{project.description}}</textarea><br>
-        <label for="api_base">API Base URL:</label>
-        <input type="url" name="api_base" value="{{project.ai_providers.0.api_base}}" required><br>
-        <label for="provider_name">Provider name:</label>
-        <select id="provider_name" name="provider_name">
-            {% for pn in provider_names %}
-                {% if pn == project.ai_providers.0.provider_name %}
-                <option value="{{pn}}" selected>{{pn}}</option>
-                {% else %}
-                    <option value="{{pn}}">{{pn}}</option>
-                {% endif %}
-            {% endfor %}
-        </select><br>
-        <label for="ai_model_name">Model name:</label>
-        <input type="text" name="ai_model_name" value="{{project.ai_providers.0.ai_model_name}}" required><br>
-        <label for="tags">Tags:</label>
-        <textarea id="tags" name="tags" 
-                  rows="4" cols="50" required>{% for tag in project.tags %}{{tag}}, {% endfor %}</textarea><br>
-        <label for="org_id">Organization:</label>
-        <input type="text" name="org_id" value="{{project.org_id}}"><br>
-        <button type="submit">Update Project</button>
-    </form>
-{% endblock %}
->>>>>>> 328edfa6
+    <input type="hidden" name="proj_id" value="{{project.id}}" required /><br />
+    <label for="name">Name:</label>
+    <input type="text" name="name" value="{{project.name}}" required /><br />
+    <label for="slug">Slug:</label>
+    <input type="text" name="slug" value="{{project.slug}}" required /><br />
+    <label for="description">Description:</label>
+    <textarea
+        id="description"
+        name="description"
+        rows="4"
+        cols="50"
+        maxlength="280"
+        required
+    >
+{{project.description}}</textarea
+    ><br />
+    <label for="api_base">API Base URL:</label>
+    <input
+        type="url"
+        name="api_base"
+        value="{{project.ai_providers.0.api_base}}"
+        required
+    /><br />
+    <label for="provider_name">Provider name:</label>
+    <select id="provider_name" name="provider_name">
+        {% for pn in provider_names %} {% if pn ==
+        project.ai_providers.0.provider_name %}
+        <option value="{{pn}}" selected>{{pn}}</option>
+        {% else %}
+        <option value="{{pn}}">{{pn}}</option>
+        {% endif %} {% endfor %}</select
+    ><br />
+    <label for="ai_model_name">Model name:</label>
+    <input
+        type="text"
+        name="ai_model_name"
+        value="{{project.ai_providers.0.ai_model_name}}"
+        required
+    /><br />
+    <label for="tags">Tags:</label>
+    <textarea id="tags" name="tags" rows="4" cols="50" required>
+{% for tag in project.tags %}{{tag}}, {% endfor %}</textarea
+    ><br />
+    <label for="org_id">Organization:</label>
+    <input type="text" name="org_id" value="{{project.org_id}}" /><br />
+    <button type="submit">Update Project</button>
+</form>
+{% endblock %}