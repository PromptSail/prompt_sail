--- conflicted
+++ resolved
@@ -1,42 +1,3 @@
-<<<<<<< HEAD
-<!DOCTYPE html>
-<html lang="en">
-    <head>
-        <meta charset="UTF-8" />
-        <meta name="viewport" content="width=device-width, initial-scale=1.0" />
-        <link rel="stylesheet" href="/static/main.css" />
-        <script src="https://cdn.tailwindcss.com"></script>
-        <title>Dashboard</title>
-    </head>
-    <body class="flex flex-col">
-        <div class="m-auto mt-[100px] max-w-[80%]">
-            <h1 class="text-3xl md:text-5xl font-semibold text-center mb-5">
-                Dashboard
-            </h1>
-            <p class="text-center mb-5">
-                Lorem ipsum dolor sit amet, consectetur adipiscing elit.
-                Curabitur rutrum dapibus lorem quis hendrerit. Fusce eu sapien
-                at lacus facilisis tincidunt eu ut quam. Ut quis lectus quis
-                tortor vehicula fermentum vitae id nibh. Class aptent taciti
-                sociosqu ad litora torquent per conubia nostra, per inceptos
-                himenaeos. Sed vel tortor eget eros pulvinar blandit.
-            </p>
-            <h2 class="text-2xl md:text-4xl text-center font-semibold">
-                Projects
-            </h2>
-            <div class="grid grid-cols-1 p-5 gap-3 md:grid-cols-2">
-                {% for project in projects %}
-                <a
-                    href="/ui/project/{{project.id}}"
-                    class="p-5 border-2 rounded-md border-[#DBDBDB] text-center hover:bg-[#EEE]"
-                >
-                    <span>{{project.name}}</span>
-                </a>
-                {% endfor %}
-            </div>
-        </div>
-    </body>
-=======
 <html>
 <head>
     <title>Dashboard</title>
@@ -54,5 +15,4 @@
 
     <p><pre>Build: {{build_sha}}</pre></p>
 </body>
->>>>>>> 697d0812
 </html>