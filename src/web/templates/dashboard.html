<<<<<<< HEAD
{% extends "base.html" %} {% block title%}Dashboard{% endblock%} {% block main
%}
<div class="flex flex-col">
    <div class="m-auto mt-[100px] max-w-[80%]">
=======
{% extends "base.html" %} 
{% block title%} Dashboard {% endblock %}
{% block style %}
    <style>
        #error {
            color: red;
        }
        #success {
            color: green;
        }
    </style>
{% endblock %}
{% block main %}
<div class="flex flex-col">
    <div class="m-auto mt-[100px] max-w-[80%]">
        {% if error %}
            <h1 id="error">{{error}}</h1>
        {% endif %}
        
        {% if success %}
            <h1 id="success">{{success}}</h1>
        {% endif %}
>>>>>>> a1ff3a8a
        <h1 class="text-3xl md:text-5xl font-semibold text-center mb-5">
            Dashboard
        </h1>
        <p class="text-center mb-5">
            Lorem ipsum dolor sit amet, consectetur adipiscing elit. Curabitur
            rutrum dapibus lorem quis hendrerit. Fusce eu sapien at lacus
            facilisis tincidunt eu ut quam. Ut quis lectus quis tortor vehicula
            fermentum vitae id nibh. Class aptent taciti sociosqu ad litora
            torquent per conubia nostra, per inceptos himenaeos. Sed vel tortor
            eget eros pulvinar blandit.
        </p>
        <h2 class="text-2xl md:text-4xl text-center font-semibold">Projects</h2>
        <div class="grid grid-cols-1 p-5 gap-3 md:grid-cols-2">
<<<<<<< HEAD
=======
            <a
                href="/ui/project/add"
                class="p-5 border-2 rounded-md border-[#DBDBDB] text-center hover:bg-[#EEE]"
            >
                <span><b>Add new project</b></span>
            </a>
>>>>>>> a1ff3a8a
            {% for project in projects %}
            <a
                href="/ui/project/{{project.id}}"
                class="p-5 border-2 rounded-md border-[#DBDBDB] text-center hover:bg-[#EEE]"
            >
                <span>{{project.name}}</span>
            </a>
            {% endfor %}
        </div>
    </div>
</div>
{% endblock %}<|MERGE_RESOLUTION|>--- conflicted
+++ resolved
@@ -1,32 +1,21 @@
-<<<<<<< HEAD
-{% extends "base.html" %} {% block title%}Dashboard{% endblock%} {% block main
-%}
-<div class="flex flex-col">
-    <div class="m-auto mt-[100px] max-w-[80%]">
-=======
-{% extends "base.html" %} 
-{% block title%} Dashboard {% endblock %}
-{% block style %}
-    <style>
-        #error {
-            color: red;
-        }
-        #success {
-            color: green;
-        }
-    </style>
-{% endblock %}
-{% block main %}
+{% extends "base.html" %} {% block title%} Dashboard {% endblock %} {% block
+style %}
+<style>
+    #error {
+        color: red;
+    }
+    #success {
+        color: green;
+    }
+</style>
+{% endblock %} {% block main %}
 <div class="flex flex-col">
     <div class="m-auto mt-[100px] max-w-[80%]">
         {% if error %}
-            <h1 id="error">{{error}}</h1>
+        <h1 id="error">{{error}}</h1>
+        {% endif %} {% if success %}
+        <h1 id="success">{{success}}</h1>
         {% endif %}
-        
-        {% if success %}
-            <h1 id="success">{{success}}</h1>
-        {% endif %}
->>>>>>> a1ff3a8a
         <h1 class="text-3xl md:text-5xl font-semibold text-center mb-5">
             Dashboard
         </h1>
@@ -40,15 +29,12 @@
         </p>
         <h2 class="text-2xl md:text-4xl text-center font-semibold">Projects</h2>
         <div class="grid grid-cols-1 p-5 gap-3 md:grid-cols-2">
-<<<<<<< HEAD
-=======
             <a
                 href="/ui/project/add"
                 class="p-5 border-2 rounded-md border-[#DBDBDB] text-center hover:bg-[#EEE]"
             >
                 <span><b>Add new project</b></span>
             </a>
->>>>>>> a1ff3a8a
             {% for project in projects %}
             <a
                 href="/ui/project/{{project.id}}"
