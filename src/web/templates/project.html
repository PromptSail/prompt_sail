--- conflicted
+++ resolved
@@ -1,113 +1,3 @@
-<<<<<<< HEAD
-
-{% extends 'base.html' %}
-{% block styles%}
-<style>
-  thead th, tbody td {
-      padding: 10px;
-      text-align: center;
-  }
-  tr{
-      border-bottom: 1px solid #EEE;
-  }
-  tr:hover {
-      background: #F5F5F5
-  }
-</style>{% endblock %}
-{% block  title%} {{project.name}} - details{% endblock%}
-{% block main %}
-<div class="m-auto mb-5 mt-[100px] max-w-[80%]">
-  <form method="post" action="/ui/project/delete" onsubmit="if(!confirm('Are you sure?')){return false;}">
-    <input type="hidden" name="project_id" value="{{ project.id }}"/>
-    <button type="submit">Delete</button>
-  </form><a href="/ui/project/{{project.id}}/update">
-    <button>Edit</button></a>
-  <div>
-    <button class="btn btn-primary" type="button" data-bs-toggle="modal" data-bs-target="#updateProjectModal">Edit</button>
-    <div class="modal fade" id="updateProjectModal" tabindex="-1" aria-labelledby="updateProjectModalLabel" aria-hidden="true" data-projectId="{{project.id}}">
-      <form>
-        <div class="modal-dialog">
-          <div class="modal-content">
-            <div class="modal-header">
-              <h1 class="modal-title fs-5" id="updateProjectModalLabel">Edit Project</h1>
-              <button class="btn-close" type="button" data-bs-dismiss="modal" aria-label="Close"></button>
-            </div>
-            <div class="modal-body">
-              <div class="input-group mb-3"><span class="input-group-text">Name</span>
-                <input class="form-control" type="text" name="name" required="required"/>
-              </div>
-              <div class="input-group mb-3"><span class="input-group-text">Slug</span>
-                <input class="form-control" type="text" name="slug" required="required"/>
-              </div>
-              <div class="input-group mb-3"><span class="input-group-text">Description</span>
-                <textarea class="form-control" id="description" name="description" rows="4" cols="50" maxlength="280" required="required"></textarea>
-              </div>
-              <div class="input-group mb-3"> <span class="input-group-text">API Base URL</span>
-                <input class="form-control" type="url" name="api_base" placeholder="https://api.openai.com/v1" required="required"/>
-              </div>
-              <div class="input-group mb-3"> <span class="input-group-text">Provider name</span>
-                <select class="form-select" id="provider_name" name="provider_name">
-                  <option value="OpenAI">OpenAI</option>
-                  <option value="Azure OpenAI">Azure OpenAI</option>
-                  <option value="Google Palm">Google Palm</option>
-                  <option value="Anthropic Cloud">Anthropic Cloud</option>
-                  <option value="Meta LLama">Meta LLama</option>
-                  <option value="HuggingFace">HuggingFace</option>
-                  <option value="Custom">Custom</option>
-                </select>
-              </div>
-              <div class="input-group mb-3"> <span class="input-group-text">Model name</span>
-                <input class="form-control" type="text" name="model_name" required=""/>
-              </div>
-              <div class="input-group mb-3"><span class="input-group-text">Tags</span>
-                <textarea class="form-control" id="tags" name="tags" rows="4" cols="50" required=""></textarea>
-              </div>
-              <div class="input-group mb-3"> <span class="input-group-text">Organization</span>
-                <input class="form-control" type="text" name="org_id"/>
-              </div>
-            </div>
-            <div class="modal-footer">
-              <button class="btn btn-secondary" type="button" data-bs-dismiss="modal">Close</button>
-              <button class="btn btn-primary" type="submit">Sumbit</button>
-            </div>
-          </div>
-        </div>
-      </form>
-    </div>
-  </div>
-  <h1 class="text-3xl font-semibold text-center mb-5 md:text-5xl">{{project.name}}</h1>
-  <h2 class="text-2xl font-semibold mb-2 md:text-4xl">Project details:</h2>
-  <p class="mb-5">
-    Lorem ipsum dolor sit amet, consectetur adipiscing elit.
-    Curabitur rutrum dapibus lorem quis hendrerit. Fusce eu sapien
-    at lacus facilisis tincidunt eu ut quam. Ut quis lectus quis
-    tortor vehicula fermentum vitae id nibh. Class aptent taciti
-    sociosqu ad litora torquent per conubia nostra, per inceptos
-    himenaeos. Sed vel tortor eget eros pulvinar blandit.
-  </p>
-  <p>
-    <pre class="mb-5"><code class="python" style="display:inline;">{{project_url}}</code><span class="hidden md:inline">&rArr;</span><span class="block md:hidden my-5 ms-3">&dArr;</span><code class="python" style="display:inline;">{{project.ai_providers.0.api_base}}</code></pre>
-  </p>
-  <h2 class="text-2xl font-semibold mb-2 md:text-4xl">Usage example</h2>
-  <p class="mb-5">
-    Lorem ipsum dolor sit amet, consectetur adipiscing elit.
-    Curabitur rutrum dapibus lorem quis hendrerit. Fusce eu sapien
-    at lacus facilisis tincidunt eu ut quam. Ut quis lectus quis
-    tortor vehicula fermentum vitae id nibh. Class aptent taciti
-    sociosqu ad litora torquent per conubia nostra, per inceptos
-    himenaeos. Sed vel tortor eget eros pulvinar blandit.
-  </p>
-  <h4 class="text-xl font-semibold mb-2 md:text-2xl">Using openai library</h4>
-  <pre><code class="python">import openai        
-openai.api_key = os.environ["OPENAI_API_KEY"]
-openai.api_base = "{{project_url}}"
-openai.ChatCompletion.create(
-    model="gpt-3.5-turbo",
-    messages=[{"role": "user", "content": "Generate poem made of 2 sentences."}],
-)</code></pre>
-  <h4 class="text-xl font-semibold mb-2 mt-3 md:text-2xl">Using langchain library</h4>
-  <pre><code class="python">from langchain.llms import OpenAI
-=======
 {% extends 'base.html' %}
 {% block styles%}
 <style>
@@ -172,69 +62,10 @@
 
     <h4 class="text-xl md:text-2xl font-semibold mb-2 mt-3">Using langchain library</h4>
     <pre><code class="python">from langchain.llms import OpenAI
->>>>>>> 59f0c882
 llm = OpenAI(
 model_name="text-davinci-003",
 openai_api_base="{{project_url}}",
 )
-<<<<<<< HEAD
-llm("Explaining the meaning of life in one sentence")
-</code></pre>
-  <h4 class="text-xl font-semibold mb-2 mt-3 md:text-2xl">LLM Transactions</h4>
-  <div class="overflow-x-auto p-3">
-    <table class="table-auto rounded-md shadow-lg w-full">
-      <thead class="rounded-md bg-[#EEE] text-[#565656]">
-        <tr class="rounded-md">
-          <th>Timestamp</th>
-          <th>Request url</th>
-          <th>Prompt</th>
-          <th>Response</th>
-          <th>Model</th>
-          <th>Content Type</th>
-          <th>Response status</th>
-          <th>Usage</th>
-          <th>More</th>
-        </tr>
-      </thead>
-      <tbody>
-        {% if transactions %}
-        {% for t in transactions %}
-        <tr>
-          <td>{{t.timestamp}}</td>
-          <td>{{t.request.url}}</td>
-          <td>
-            {% if 'messages' in t.request.content %}
-            {% for m in t.request.content.messages %}
-            <p title="{{m.role}}">{{m.content}}</p>{% endfor %}
-            {% else %}
-            {% for p in t.request.content.prompt %}
-            <p title="prompt_{{loop.index}}">{{p}}</p>{% endfor %}
-            {% endif %}
-          </td>
-          <td>
-            {% for c in t.response.content.choices %}
-            {% if 'message' in c %}
-            <p title="{{c.message.role}}">{{c.message.content}}</p>{% else %}
-            <p title="response_{{c.index}}">{{c.text}}</p>{% endif %}
-            {% endfor %}
-          </td>
-          <td>{{t.response.content.model}}</td>
-          <td>{{t.response.headers['content-type']}}</td>
-          <td>{{t.response.status_code}}</td>
-          <td>{{t.response.content.usage.prompt_tokens}} + {{t.response.content.usage.completion_tokens}}</td>
-          <td><a href="/ui/project/{{project.id}}/transaction/{{t.id}}">Details</a></td>
-        </tr>{% endfor %}
-        {% else %}
-        <tr>
-          <td class="p-5" colspan="8"> No data </td>
-        </tr>{% endif %}
-      </tbody>
-    </table>
-  </div>
-</div>
-<script src="https://cdnjs.cloudflare.com/ajax/libs/highlight.js/11.9.0/languages/go.min.js"></script>
-<script>hljs.highlightAll();</script>{% endblock %}
-=======
 llm("Explaining the meaning of life in one sentence")</code></pre>
     <h4 class="text-xl md:text-2xl font-semibold mb-2 mt-3">LLM Transactions</h4>
     <div class="overflow-x-auto p-3">
@@ -296,5 +127,4 @@
 <script>
     hljs.highlightAll();
 </script>
-{% endblock %}
->>>>>>> 59f0c882
+{% endblock %}