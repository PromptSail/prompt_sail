--- conflicted
+++ resolved
@@ -15,14 +15,11 @@
 {% block  title%} {{project.name}} - details{% endblock%}
 {% block main %}
 <div class="m-auto mt-[100px] max-w-[80%] mb-5">
-<<<<<<< HEAD
-=======
     <form method="post" action="/ui/project/delete" onSubmit="if(!confirm('Are you sure?')){return false;}">
         <input type="hidden" name="project_id" value="{{ project.id }}">
         <button type="submit">Delete</button>
     </form>
     <a href="/ui/project/{{project.id}}/update"><button>Edit</button></a>
->>>>>>> a1ff3a8a
     <h1 class="text-3xl md:text-5xl font-semibold text-center mb-5">
         {{project.name}}
     </h1>
@@ -93,17 +90,6 @@
                     <td>{{t.timestamp}}</td>
                     <td>{{t.request.url}}</td>
                     <td>
-<<<<<<< HEAD
-                        {% for m in t.request.content.messages %}
-                        <p title="{{m.role}}">{{m.content}}</p>
-                        {% endfor %}
-                    </td>
-                    <td>
-                        {% for c in t.response.content.choices %}
-                        <p title="{{c.message.role}}">
-                            {{c.message.content}}
-                        </p>
-=======
                         {% if 'messages' in t.request.content %}
                             {% for m in t.request.content.messages %}
                                 <p title="{{m.role}}">{{m.content}}</p>
@@ -121,21 +107,13 @@
                             {% else %}
                                 <p title="response_{{c.index}}">{{c.text}}</p>
                             {% endif %}
->>>>>>> a1ff3a8a
                         {% endfor %}
                     </td>
                     <td>{{t.response.content.model}}</td>
                     <td>{{t.response.headers['content-type']}}</td>
                     <td>{{t.response.status_code}}</td>
-<<<<<<< HEAD
-                    <td>
-                        {{t.response.content.usage.prompt_tokens}} +
-                        {{t.response.content.usage.completion_tokens}}
-                    </td>
-=======
                     <td>{{t.response.content.usage.prompt_tokens}} + {{t.response.content.usage.completion_tokens}}</td>
                     <td><a href="/ui/project/{{project.id}}/transaction/{{t.id}}">Details</a></td>
->>>>>>> a1ff3a8a
                 </tr>
                 {% endfor %}
             {% else %}
@@ -149,8 +127,4 @@
 <script>
     hljs.highlightAll();
 </script>
-<<<<<<< HEAD
-{% include "footer.html" %}
-=======
->>>>>>> a1ff3a8a
 {% endblock %}