
{% extends 'base.html' %}
{% block styles%}
<style>
  thead th, tbody td {
      padding: 10px;
      text-align: center;
  }
  tr{
      border-bottom: 1px solid #EEE;
  }
  tr:hover {
      background: #F5F5F5
  }
</style>{% endblock %}
{% block  title%} {{project.name}} - details{% endblock%}
{% block main %}
<<<<<<< HEAD
<div class="m-auto mb-5 mt-[100px] max-w-[80%]">
  <form method="post" action="/ui/project/delete" onsubmit="if(!confirm('Are you sure?')){return false;}">
    <input type="hidden" name="project_id" value="{{ project.id }}"/>
    <button type="submit">Delete</button>
  </form><a href="/ui/project/{{project.id}}/update">
    <button>Edit</button></a>
  <h1 class="text-3xl font-semibold text-center mb-5 md:text-5xl">{{project.name}}</h1>
  <h2 class="text-2xl font-semibold mb-2 md:text-4xl">Project details:</h2>
  <p class="mb-5">
    Lorem ipsum dolor sit amet, consectetur adipiscing elit.
    Curabitur rutrum dapibus lorem quis hendrerit. Fusce eu sapien
    at lacus facilisis tincidunt eu ut quam. Ut quis lectus quis
    tortor vehicula fermentum vitae id nibh. Class aptent taciti
    sociosqu ad litora torquent per conubia nostra, per inceptos
    himenaeos. Sed vel tortor eget eros pulvinar blandit.
  </p>
  <p>
    <pre class="mb-5"><code class="python" style="display:inline;">{{project_url}}</code><span class="hidden md:inline">&rArr;</span><span class="block md:hidden my-5 ms-3">&dArr;</span><code class="python" style="display:inline">{{project.api_base}} </code></pre>
  </p>
  <h2 class="text-2xl font-semibold mb-2 md:text-4xl">Usage example</h2>
  <p class="mb-5">
    Lorem ipsum dolor sit amet, consectetur adipiscing elit.
    Curabitur rutrum dapibus lorem quis hendrerit. Fusce eu sapien
    at lacus facilisis tincidunt eu ut quam. Ut quis lectus quis
    tortor vehicula fermentum vitae id nibh. Class aptent taciti
    sociosqu ad litora torquent per conubia nostra, per inceptos
    himenaeos. Sed vel tortor eget eros pulvinar blandit.
  </p>
  <h4 class="text-xl font-semibold mb-2 md:text-2xl">Using openai library</h4>
  <pre><code class="python">import openai        
=======
<div class="m-auto mt-[100px] max-w-[80%] mb-5">
    <form method="post" action="/ui/project/delete" onSubmit="if(!confirm('Are you sure?')){return false;}">
        <input type="hidden" name="project_id" value="{{ project.id }}">
        <button type="submit">Delete</button>
    </form>
    <a href="/ui/project/{{project.id}}/update"><button>Edit</button></a>
    <h1 class="text-3xl md:text-5xl font-semibold text-center mb-5">
        {{project.name}}
    </h1>
    <h2 class="text-2xl md:text-4xl font-semibold mb-2">
        Project details:
    </h2>
    <p class="mb-5">
        Lorem ipsum dolor sit amet, consectetur adipiscing elit.
        Curabitur rutrum dapibus lorem quis hendrerit. Fusce eu sapien
        at lacus facilisis tincidunt eu ut quam. Ut quis lectus quis
        tortor vehicula fermentum vitae id nibh. Class aptent taciti
        sociosqu ad litora torquent per conubia nostra, per inceptos
        himenaeos. Sed vel tortor eget eros pulvinar blandit.
    </p>
    <p>
        <pre class="mb-5"><code style = "display:inline;" class="python">{{project_url}}</code><span class="hidden md:inline"> &rArr; </span> <span class="block md:hidden my-5 ms-3"> &dArr; </span><code style = "display:inline;" class="python">{{project.ai_providers.0.api_base}}</code></pre>
    </p>

    <h2 class="text-2xl md:text-4xl font-semibold mb-2">
        Usage example
    </h2>
    <p class="mb-5">
        Lorem ipsum dolor sit amet, consectetur adipiscing elit.
        Curabitur rutrum dapibus lorem quis hendrerit. Fusce eu sapien
        at lacus facilisis tincidunt eu ut quam. Ut quis lectus quis
        tortor vehicula fermentum vitae id nibh. Class aptent taciti
        sociosqu ad litora torquent per conubia nostra, per inceptos
        himenaeos. Sed vel tortor eget eros pulvinar blandit.
    </p>
    <h4 class="text-xl md:text-2xl font-semibold mb-2">
        Using openai library
    </h4>
    <pre><code class="python">import openai        
>>>>>>> cebc214c
openai.api_key = os.environ["OPENAI_API_KEY"]
openai.api_base = "{{project_url}}"
openai.ChatCompletion.create(
    model="gpt-3.5-turbo",
    messages=[{"role": "user", "content": "Generate poem made of 2 sentences."}],
)</code></pre>
  <h4 class="text-xl font-semibold mb-2 mt-3 md:text-2xl">Using langchain library</h4>
  <pre><code class="python">from langchain.llms import OpenAI
llm = OpenAI(
    model_name="text-davinci-003",
    openai_api_base="{{project_url}}",
)
llm("Explaining the meaning of life in one sentence")
</code></pre>
  <h4 class="text-xl font-semibold mb-2 mt-3 md:text-2xl">LLM Transactions</h4>
  <div class="overflow-x-auto p-3">
    <table class="table-auto rounded-md shadow-lg w-full">
      <thead class="rounded-md bg-[#EEE] text-[#565656]">
        <tr class="rounded-md">
          <th>Timestamp</th>
          <th>Request url</th>
          <th>Prompt</th>
          <th>Response</th>
          <th>Model</th>
          <th>Content Type</th>
          <th>Response status</th>
          <th>Usage</th>
          <th>More</th>
        </tr>
      </thead>
      <tbody>
        {% if transactions %}
        {% for t in transactions %}
        <tr>
          <td>{{t.timestamp}}</td>
          <td>{{t.request.url}}</td>
          <td>
            {% if 'messages' in t.request.content %}
            {% for m in t.request.content.messages %}
            <p title="{{m.role}}">{{m.content}}</p>{% endfor %}
            {% else %}
            {% for p in t.request.content.prompt %}
            <p title="prompt_{{loop.index}}">{{p}}</p>{% endfor %}
            {% endif %}
          </td>
          <td>
            {% for c in t.response.content.choices %}
            {% if 'message' in c %}
            <p title="{{c.message.role}}">{{c.message.content}}</p>{% else %}
            <p title="response_{{c.index}}">{{c.text}}</p>{% endif %}
            {% endfor %}
          </td>
          <td>{{t.response.content.model}}</td>
          <td>{{t.response.headers['content-type']}}</td>
          <td>{{t.response.status_code}}</td>
          <td>{{t.response.content.usage.prompt_tokens}} + {{t.response.content.usage.completion_tokens}}</td>
          <td><a href="/ui/project/{{project.id}}/transaction/{{t.id}}">Details</a></td>
        </tr>{% endfor %}
        {% else %}
        <tr>
          <td class="p-5" colspan="8"> No data </td>
        </tr>{% endif %}
      </tbody>
    </table>
  </div>
</div>
<script src="https://cdnjs.cloudflare.com/ajax/libs/highlight.js/11.9.0/languages/go.min.js"></script>
<script>hljs.highlightAll();</script>{% endblock %}<|MERGE_RESOLUTION|>--- conflicted
+++ resolved
@@ -15,38 +15,6 @@
 </style>{% endblock %}
 {% block  title%} {{project.name}} - details{% endblock%}
 {% block main %}
-<<<<<<< HEAD
-<div class="m-auto mb-5 mt-[100px] max-w-[80%]">
-  <form method="post" action="/ui/project/delete" onsubmit="if(!confirm('Are you sure?')){return false;}">
-    <input type="hidden" name="project_id" value="{{ project.id }}"/>
-    <button type="submit">Delete</button>
-  </form><a href="/ui/project/{{project.id}}/update">
-    <button>Edit</button></a>
-  <h1 class="text-3xl font-semibold text-center mb-5 md:text-5xl">{{project.name}}</h1>
-  <h2 class="text-2xl font-semibold mb-2 md:text-4xl">Project details:</h2>
-  <p class="mb-5">
-    Lorem ipsum dolor sit amet, consectetur adipiscing elit.
-    Curabitur rutrum dapibus lorem quis hendrerit. Fusce eu sapien
-    at lacus facilisis tincidunt eu ut quam. Ut quis lectus quis
-    tortor vehicula fermentum vitae id nibh. Class aptent taciti
-    sociosqu ad litora torquent per conubia nostra, per inceptos
-    himenaeos. Sed vel tortor eget eros pulvinar blandit.
-  </p>
-  <p>
-    <pre class="mb-5"><code class="python" style="display:inline;">{{project_url}}</code><span class="hidden md:inline">&rArr;</span><span class="block md:hidden my-5 ms-3">&dArr;</span><code class="python" style="display:inline">{{project.api_base}} </code></pre>
-  </p>
-  <h2 class="text-2xl font-semibold mb-2 md:text-4xl">Usage example</h2>
-  <p class="mb-5">
-    Lorem ipsum dolor sit amet, consectetur adipiscing elit.
-    Curabitur rutrum dapibus lorem quis hendrerit. Fusce eu sapien
-    at lacus facilisis tincidunt eu ut quam. Ut quis lectus quis
-    tortor vehicula fermentum vitae id nibh. Class aptent taciti
-    sociosqu ad litora torquent per conubia nostra, per inceptos
-    himenaeos. Sed vel tortor eget eros pulvinar blandit.
-  </p>
-  <h4 class="text-xl font-semibold mb-2 md:text-2xl">Using openai library</h4>
-  <pre><code class="python">import openai        
-=======
 <div class="m-auto mt-[100px] max-w-[80%] mb-5">
     <form method="post" action="/ui/project/delete" onSubmit="if(!confirm('Are you sure?')){return false;}">
         <input type="hidden" name="project_id" value="{{ project.id }}">
@@ -86,7 +54,6 @@
         Using openai library
     </h4>
     <pre><code class="python">import openai        
->>>>>>> cebc214c
 openai.api_key = os.environ["OPENAI_API_KEY"]
 openai.api_base = "{{project_url}}"
 openai.ChatCompletion.create(
