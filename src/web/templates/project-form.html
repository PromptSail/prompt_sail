
{% extends 'base.html' %}
{% block styles %}
<style>
  thead th, tbody td {
      padding: 10px;
      text-align: center;
  }
  tr{
      border-bottom: 1px solid #EEE;
  }
  tr:hover {
      background: #F5F5F5
  }
  #error {
      color: red;
  }
  #success {
      color: green;
  }
</style>{% endblock %}
{% block  title%} Project form {% endblock%}
{% block main %}
<<<<<<< HEAD
{% if error %}
<h1 id="error">{{error}}</h1>{% endif %}
{% if success %}
<h1 id="success">{{success}}</h1>{% endif %}
<form method="post" action="/ui/project">
  <label for="name">Name:</label>
  <input type="text" name="name" required=""/><br/>
  <label for="slug">Slug:</label>
  <input type="text" name="slug" required=""/><br/>
  <label for="description">Description:</label>
  <textarea id="description" name="description" rows="4" cols="50" maxlength="280" required=""></textarea><br/>
  <label for="api_base">API Base URL:</label>
  <input type="url" name="api_base" placeholder="https://api.openai.com/v1" required=""/><br/>
  <label for="provider_name">Provider name:</label>
  <select id="provider_name" name="provider_name">{% for pn in provider_names %}
    <option value="{{pn}}">{{pn}}</option>{% endfor %}
  </select><br/>
  <label for="model_name">Model name:</label>
  <input type="text" name="model_name" required=""/><br/>
  <label for="tags">Tags:</label>
  <textarea id="tags" name="tags" rows="4" cols="50" required=""></textarea><br/>
  <label for="org_id">Organization:</label>
  <input type="text" name="org_id"/><br/>
  <button type="submit">Add Project</button>
</form>{% endblock %}
=======
    {% if error %}
        <h1 id="error">{{error}}</h1>
    {% endif %}
    
    {% if success %}
        <h1 id="success">{{success}}</h1>
    {% endif %}

    <form method="post" action="/ui/project">
        <label for="name">Name:</label>
        <input type="text" name="name" required><br>
        <label for="slug">Slug:</label>
        <input type="text" name="slug" required><br>
        <label for="description">Description:</label>
        <textarea id="description" name="description" rows="4" cols="50" maxlength="280" required></textarea><br>
        <label for="api_base">API Base URL:</label>
        <input type="url" name="api_base" placeholder="https://api.openai.com/v1" required><br>
        <label for="provider_name">Provider name:</label>
        <select id="provider_name" name="provider_name">
            {% for pn in provider_names %}
                <option value="{{pn}}">{{pn}}</option>
            {% endfor %}
        </select><br>
        <label for="ai_model_name">Model name:</label>
        <input type="text" name="ai_model_name" required><br>
        <label for="tags">Tags:</label>
        <textarea id="tags" name="tags" rows="4" cols="50" required></textarea><br>
        <label for="org_id">Organization:</label>
        <input type="text" name="org_id"><br>
        <button type="submit">Add Project</button>
    </form>
{% endblock %}
>>>>>>> 328edfa6
<|MERGE_RESOLUTION|>--- conflicted
+++ resolved
@@ -1,83 +1,64 @@
+{% extends 'base.html' %} {% block styles %}
+<style>
+    thead th,
+    tbody td {
+        padding: 10px;
+        text-align: center;
+    }
+    tr {
+        border-bottom: 1px solid #eee;
+    }
+    tr:hover {
+        background: #f5f5f5;
+    }
+    #error {
+        color: red;
+    }
+    #success {
+        color: green;
+    }</style
+>{% endblock %} {% block title%} Project form {% endblock%} {% block main %} {%
+if error %}
+<h1 id="error">{{error}}</h1>
+{% endif %} {% if success %}
+<h1 id="success">{{success}}</h1>
+{% endif %}
 
-{% extends 'base.html' %}
-{% block styles %}
-<style>
-  thead th, tbody td {
-      padding: 10px;
-      text-align: center;
-  }
-  tr{
-      border-bottom: 1px solid #EEE;
-  }
-  tr:hover {
-      background: #F5F5F5
-  }
-  #error {
-      color: red;
-  }
-  #success {
-      color: green;
-  }
-</style>{% endblock %}
-{% block  title%} Project form {% endblock%}
-{% block main %}
-<<<<<<< HEAD
-{% if error %}
-<h1 id="error">{{error}}</h1>{% endif %}
-{% if success %}
-<h1 id="success">{{success}}</h1>{% endif %}
 <form method="post" action="/ui/project">
-  <label for="name">Name:</label>
-  <input type="text" name="name" required=""/><br/>
-  <label for="slug">Slug:</label>
-  <input type="text" name="slug" required=""/><br/>
-  <label for="description">Description:</label>
-  <textarea id="description" name="description" rows="4" cols="50" maxlength="280" required=""></textarea><br/>
-  <label for="api_base">API Base URL:</label>
-  <input type="url" name="api_base" placeholder="https://api.openai.com/v1" required=""/><br/>
-  <label for="provider_name">Provider name:</label>
-  <select id="provider_name" name="provider_name">{% for pn in provider_names %}
-    <option value="{{pn}}">{{pn}}</option>{% endfor %}
-  </select><br/>
-  <label for="model_name">Model name:</label>
-  <input type="text" name="model_name" required=""/><br/>
-  <label for="tags">Tags:</label>
-  <textarea id="tags" name="tags" rows="4" cols="50" required=""></textarea><br/>
-  <label for="org_id">Organization:</label>
-  <input type="text" name="org_id"/><br/>
-  <button type="submit">Add Project</button>
-</form>{% endblock %}
-=======
-    {% if error %}
-        <h1 id="error">{{error}}</h1>
-    {% endif %}
-    
-    {% if success %}
-        <h1 id="success">{{success}}</h1>
-    {% endif %}
-
-    <form method="post" action="/ui/project">
-        <label for="name">Name:</label>
-        <input type="text" name="name" required><br>
-        <label for="slug">Slug:</label>
-        <input type="text" name="slug" required><br>
-        <label for="description">Description:</label>
-        <textarea id="description" name="description" rows="4" cols="50" maxlength="280" required></textarea><br>
-        <label for="api_base">API Base URL:</label>
-        <input type="url" name="api_base" placeholder="https://api.openai.com/v1" required><br>
-        <label for="provider_name">Provider name:</label>
-        <select id="provider_name" name="provider_name">
-            {% for pn in provider_names %}
-                <option value="{{pn}}">{{pn}}</option>
-            {% endfor %}
-        </select><br>
-        <label for="ai_model_name">Model name:</label>
-        <input type="text" name="ai_model_name" required><br>
-        <label for="tags">Tags:</label>
-        <textarea id="tags" name="tags" rows="4" cols="50" required></textarea><br>
-        <label for="org_id">Organization:</label>
-        <input type="text" name="org_id"><br>
-        <button type="submit">Add Project</button>
-    </form>
-{% endblock %}
->>>>>>> 328edfa6
+    <label for="name">Name:</label>
+    <input type="text" name="name" required /><br />
+    <label for="slug">Slug:</label>
+    <input type="text" name="slug" required /><br />
+    <label for="description">Description:</label>
+    <textarea
+        id="description"
+        name="description"
+        rows="4"
+        cols="50"
+        maxlength="280"
+        required
+    ></textarea
+    ><br />
+    <label for="api_base">API Base URL:</label>
+    <input
+        type="url"
+        name="api_base"
+        placeholder="https://api.openai.com/v1"
+        required
+    /><br />
+    <label for="provider_name">Provider name:</label>
+    <select id="provider_name" name="provider_name">
+        {% for pn in provider_names %}
+        <option value="{{pn}}">{{pn}}</option>
+        {% endfor %}</select
+    ><br />
+    <label for="ai_model_name">Model name:</label>
+    <input type="text" name="ai_model_name" required /><br />
+    <label for="tags">Tags:</label>
+    <textarea id="tags" name="tags" rows="4" cols="50" required></textarea
+    ><br />
+    <label for="org_id">Organization:</label>
+    <input type="text" name="org_id" /><br />
+    <button type="submit">Add Project</button>
+</form>
+{% endblock %}