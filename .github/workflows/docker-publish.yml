name: Build and Publish Docker to ghcr

# This workflow uses actions that are not certified by GitHub.
# They are provided by a third-party and are governed by
# separate terms of service, privacy policy, and support
# documentation.

on:
  push:
    branches: 
        - dev
        - main
    # Publish semver tags as releases.
    #tags: [ 'v*.*.*' ]
  release:
    types: [created]

env:
  # Use docker.io for Docker Hub if empty
  REGISTRY: ghcr.io
  # github.repository as <account>/<repo>
  IMAGE_NAME: ${{ github.repository }}
  IMAGE_NAME_BACKEND: promptsail-backend
  IMAGE_NAME_UI: promptsail-ui
  IMAGE_URI: ghcr.io/promptsail

jobs:

  run-test-backend:

    runs-on: ubuntu-latest
    permissions:
      contents: read
      packages: write
      # This is used to complete the identity challenge
      # with sigstore/fulcio when running outside of PRs.
      id-token: write
    
    services:
      mongodb:
        image: mongo:latest
        env:
          MONGO_INITDB_ROOT_USERNAME: root
          MONGO_INITDB_ROOT_PASSWORD: password
        ports:
          - 27017:27017

    steps:

      - name: set datetime  env
        run: echo "NOW=$(date +'%Y.%m.%d.%H%M%S')" >> $GITHUB_ENV

      - name: Checkout repository
        uses: actions/checkout@v3
 
      - name: Set up Python
        uses: actions/setup-python@v3
        with:
          python-version: "3.10"

      - name: Install Poetry
        run: |
          curl -sSL https://install.python-poetry.org | python3 - --version 1.7.1

      - name: Configure Poetry
        run: |
          cd backend
          poetry config virtualenvs.create true
          poetry config virtualenvs.in-project true

      - name: Install backend dependencies
        run: cd backend && poetry install

      - name: Run tests
        run: |
          cd backend
          poetry run bash -c "cd .. && MONGO_URL=mongodb://root:password@localhost:27017 make test"
          

  build-publish-backend-image:
    needs: run-test-backend

    runs-on: ubuntu-latest
    permissions:
      contents: read
      packages: write
      # This is used to complete the identity challenge
      # with sigstore/fulcio when running outside of PRs.
      id-token: write

    steps:
      - name: set datetime  env
        run: echo "NOW=$(date +'%Y.%m.%d')" >> $GITHUB_ENV
    
      - name: Set RELEASE_TAG based on branch name and release tag
        run: |
          if [[ "${{ github.ref }}" == "refs/heads/main" ]]; then
            echo "RELEASE_TAG=release-candidate" >> $GITHUB_ENV
          elif [[ "${{ github.event.release.tag_name }}" != "" ]]; then
            echo "RELEASE_TAG=latest" >> $GITHUB_ENV
          else
            echo "RELEASE_TAG=dev-release" >> $GITHUB_ENV
          fi
    
      - name: Use RELEASE_TAG
        run: echo "RELEASE_TAG is ${{ env.RELEASE_TAG }}"

      - name: Checkout repository
        uses: actions/checkout@v4
         

      # Install the cosign tool except on PR
      # https://github.com/sigstore/cosign-installer
      - name: Install cosign
        if: github.event_name != 'pull_request'
        uses: sigstore/cosign-installer@6e04d228eb30da1757ee4e1dd75a0ec73a653e06 #v3.1.1
        with:
          cosign-release: 'v2.1.1'

      # Set up QEMU for cross-platform builds -> https://docs.docker.com/build/ci/github-actions/multi-platform/
      - name: Set up QEMU
        uses: docker/setup-qemu-action@v3

      # Set up BuildKit Docker container builder to be able to build
      # multi-platform images and export cache
      # https://github.com/docker/setup-buildx-action
      - name: Set up Docker Buildx
        uses: docker/setup-buildx-action@v3 

      # Login against a Docker registry except on PR
      # https://github.com/docker/login-action
      - name: Log into registry ${{ env.REGISTRY }}
        if: github.event_name != 'pull_request'
        uses: docker/login-action@v3 
        with:
          registry: ${{ env.REGISTRY }}
          username: ${{ github.actor }}
          password: ${{ secrets.GITHUB_TOKEN }}

      # Extract metadata (tags, labels) for Docker
      # https://github.com/docker/metadata-action
      - name: Extract Docker metadata
        id: meta
        uses: docker/metadata-action@v5 # v5.0.0
        with:
          images: ${{ env.REGISTRY }}/${{ env.IMAGE_NAME }}
          #images: ${{ env.IMAGE_URI }}/${{ env.IMAGE_NAME_BACKEND }}
          

      # Build and push Docker image with Buildx (don't push on PR)
      # https://github.com/docker/build-push-action
      # previous tags
      #${{ env.IMAGE_URI }}/${{ env.IMAGE_NAME_BACKEND }}:${{ github.sha }}
      #${{ env.IMAGE_URI }}/${{ env.IMAGE_NAME_BACKEND }}:${{ github.run_number }}
      - name: Build and push Docker image
        id: build-and-push
        uses: docker/build-push-action@v5 # v5.0.0
        with:
<<<<<<< HEAD
          platforms: linux/amd64,linux/arm64
=======
          platforms: linux/amd64,linux/arm64/v8
>>>>>>> 14979620
          context: ./backend
          file: ./backend/Dockerfile
          push: true
          tags: |
            ${{ env.IMAGE_URI }}/${{ env.IMAGE_NAME_BACKEND }}:${{ github.event.release.tag_name || env.RELEASE_TAG }}
            ${{ env.IMAGE_URI }}/${{ env.IMAGE_NAME_BACKEND }}:${{ env.RELEASE_TAG }}
          labels: ${{ steps.meta.outputs.labels }}
          cache-from: type=gha
          cache-to: type=gha,mode=max

      # Sign the resulting Docker image digest except on PRs.
      # This will only write to the public Rekor transparency log when the Docker
      # repository is public to avoid leaking data.  If you would like to publish
      # transparency data even for private images, pass --force to cosign below.
      # https://github.com/sigstore/cosign
      - name: Sign the published Docker image
        if: ${{ github.event_name != 'pull_request' }}
        env:
          # https://docs.github.com/en/actions/security-guides/security-hardening-for-github-actions#using-an-intermediate-environment-variable
          TAGS: ${{ steps.build-and-push.outputs.tags }} # Use tags from build-and-push step
          DIGEST: ${{ steps.build-and-push.outputs.digest }}
        # This step uses the identity token to provision an ephemeral certificate
        # against the sigstore community Fulcio instance.
        run: echo "${TAGS}" | xargs -I {} cosign sign --yes {}@${DIGEST}



  build-publish-ui-image:

    runs-on: ubuntu-latest
    permissions:
      contents: read
      packages: write
      # This is used to complete the identity challenge
      # with sigstore/fulcio when running outside of PRs.
      id-token: write

    steps:

      - name: set datetime  env
        run: echo "NOW=$(date +'%Y.%m.%d')" >> $GITHUB_ENV

      - name: Set RELEASE_TAG based on branch name and release tag
        run: |
          if [[ "${{ github.ref }}" == "refs/heads/main" ]]; then
            echo "RELEASE_TAG=release-candidate" >> $GITHUB_ENV
          elif [[ "${{ github.event.release.tag_name }}" != "" ]]; then
            echo "RELEASE_TAG=latest" >> $GITHUB_ENV
          else
            echo "RELEASE_TAG=dev-release" >> $GITHUB_ENV
          fi
    
      - name: Use RELEASE_TAG
        run: echo "RELEASE_TAG is ${{ env.RELEASE_TAG }}"
      - name: Checkout repository
        uses: actions/checkout@v4


      # Install the cosign tool except on PR
      # https://github.com/sigstore/cosign-installer
      - name: Install cosign
        if: github.event_name != 'pull_request'
        uses: sigstore/cosign-installer@6e04d228eb30da1757ee4e1dd75a0ec73a653e06 #v3.1.1
        with:
          cosign-release: 'v2.1.1'

      # Set up QEMU for cross-platform builds -> https://docs.docker.com/build/ci/github-actions/multi-platform/
      - name: Set up QEMU
        uses: docker/setup-qemu-action@v3

      # Set up BuildKit Docker container builder to be able to build
      # multi-platform images and export cache
      # https://github.com/docker/setup-buildx-action
      - name: Set up Docker Buildx
        uses: docker/setup-buildx-action@v3 # v3.0.0

      # Login against a Docker registry except on PR
      # https://github.com/docker/login-action
      - name: Log into registry ${{ env.REGISTRY }}
        if: github.event_name != 'pull_request'
        uses: docker/login-action@v3 # v3.0.0
        with:
          registry: ${{ env.REGISTRY }}
          username: ${{ github.actor }}
          password: ${{ secrets.GITHUB_TOKEN }}

      # Extract metadata (tags, labels) for Docker
      # https://github.com/docker/metadata-action
      - name: Extract Docker metadata
        id: meta
        uses: docker/metadata-action@v5 # v5.0.0
        with:
          #images: ${{ env.REGISTRY }}/${{ env.IMAGE_NAME }}
          images: ${{ env.IMAGE_URI }}/${{ env.IMAGE_NAME_UI }}
      # Build and push Docker image with Buildx (don't push on PR)
      # https://github.com/docker/build-push-action
      # ${{ env.IMAGE_URI }}/${{ env.IMAGE_NAME_UI }}:${{ github.sha }}
      # ${{ env.IMAGE_URI }}/${{ env.IMAGE_NAME_UI }}:${{ github.run_number }}
      - name: Build and push Docker image
        id: build-and-push
        uses: docker/build-push-action@v5 # v5.0.0
        with:
<<<<<<< HEAD
          platforms: linux/amd64,linux/arm64
=======
          platforms: linux/amd64,linux/arm64/v8
>>>>>>> 14979620
          context: ./ui
          file: ./ui/Dockerfile
          push: true
          tags: |
            ${{ env.IMAGE_URI }}/${{ env.IMAGE_NAME_UI }}:${{ github.event.release.tag_name || env.RELEASE_TAG }}
            ${{ env.IMAGE_URI }}/${{ env.IMAGE_NAME_UI }}:${{ env.RELEASE_TAG }}
          labels: ${{ steps.meta.outputs.labels }}
          cache-from: type=gha
          cache-to: type=gha,mode=max
          

      # Sign the resulting Docker image digest except on PRs.
      # This will only write to the public Rekor transparency log when the Docker
      # repository is public to avoid leaking data.  If you would like to publish
      # transparency data even for private images, pass --force to cosign below.
      # https://github.com/sigstore/cosign
      - name: Sign the published Docker image
        if: ${{ github.event_name != 'pull_request' }}
        env:
          # https://docs.github.com/en/actions/security-guides/security-hardening-for-github-actions#using-an-intermediate-environment-variable
          TAGS: ${{ steps.build-and-push.outputs.tags }} # Use tags from build-and-push step
          DIGEST: ${{ steps.build-and-push.outputs.digest }}
        # This step uses the identity token to provision an ephemeral certificate
        # against the sigstore community Fulcio instance.
        run: echo "${TAGS}" | xargs -I {} cosign sign --yes {}@${DIGEST}<|MERGE_RESOLUTION|>--- conflicted
+++ resolved
@@ -156,11 +156,7 @@
         id: build-and-push
         uses: docker/build-push-action@v5 # v5.0.0
         with:
-<<<<<<< HEAD
-          platforms: linux/amd64,linux/arm64
-=======
           platforms: linux/amd64,linux/arm64/v8
->>>>>>> 14979620
           context: ./backend
           file: ./backend/Dockerfile
           push: true
@@ -263,11 +259,7 @@
         id: build-and-push
         uses: docker/build-push-action@v5 # v5.0.0
         with:
-<<<<<<< HEAD
-          platforms: linux/amd64,linux/arm64
-=======
           platforms: linux/amd64,linux/arm64/v8
->>>>>>> 14979620
           context: ./ui
           file: ./ui/Dockerfile
           push: true
