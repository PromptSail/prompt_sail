import urllib.request
import json
import jwt
from fastapi import Header, HTTPException, Depends
from typing import Annotated
from lato import TransactionContext
from app.dependencies import get_transaction_context
from auth.models import User
from auth.use_cases import get_user, add_user
from config import config


class UserBuilder:
    external_id: str
    email: str
    organization: str | None = None
    given_name: str
    family_name: str
    picture: str | None = None
    issuer: str
    
    def add_external_id(self, external_id):
        self.external_id = external_id
        return self
    
    def add_email(self, email):
        self.email = email
        return self
    
    def add_organization(self, organization):
        self.organization = organization
        return self
    
    def add_given_name(self, given_name):
        self.given_name = given_name
        return self
    
    def add_family_name(self, family_name):
        self.family_name = family_name
        return self
    
    def add_picture(self, picture):
        self.picture = picture if picture is not None else None
        return self
    
    def add_issuer(self, issuer):
        self.issuer = issuer
        return self
    
    def build(self):
        return User(**self.__dict__)
    

def get_jwks_url(issuer_url):
    well_known_url = issuer_url + "/.well-known/openid-configuration"
    with urllib.request.urlopen(well_known_url) as response:
        well_known = json.load(response)
    if not 'jwks_uri' in well_known:
        raise Exception('jwks_uri not found in OpenID configuration')
    return well_known['jwks_uri']


def verify_authorization(authorization: str = Header(...)) -> str:
    try:
        token_type, token = authorization.split(' ')
        if token_type.lower() != 'bearer':
            raise HTTPException(status_code=401, detail="Invalid authentication scheme")
        return token
    except ValueError:
        raise HTTPException(status_code=401, detail="Invalid authorization header")


def decode_and_validate_token(ctx: Annotated[TransactionContext, Depends(get_transaction_context)], token: str = Depends(verify_authorization)) -> User:
    try:
        unvalidated = jwt.decode(token, options={"verify_signature": False})
<<<<<<< HEAD
        
        if "test" == unvalidated['iss']:
            return User(external_id="test", email="test@test.com", organization="test", given_name="test",
                        family_name="test", picture="", issuer="test")
        
=======
        if "test" == unvalidated['iss']:
            return User(external_id="test", email="test@test.com", organization="test", given_name="test", family_name="test", picture="", issuer="test")  
>>>>>>> f6c2c1cf
        jwks_url = get_jwks_url(unvalidated['iss'])
        jwks_client = jwt.PyJWKClient(jwks_url)
        header = jwt.get_unverified_header(token)
        key = jwks_client.get_signing_key(header["kid"]).key
        
        if "microsoft" in unvalidated['iss']:
            expected_audience = config.AZURE_CLIENT_ID
            print("using microsoft", expected_audience)
        elif "google" in unvalidated['iss']:
            expected_audience = config.GOOGLE_CLIENT_ID
            print("using google", expected_audience)
        else:
            raise HTTPException(status_code=401, detail="Invalid issuer")
            
        if expected_audience is None:
            expected_audience = unvalidated.get('aud')
        
        decoded_token = jwt.decode(token, key, [header["alg"]], audience=expected_audience)
        user_id = decoded_token.get("sub")
        if (db_user := ctx.call(get_user, external_id=user_id)) is None:
            token_user = UserBuilder().add_external_id(user_id).add_issuer(decoded_token.get("iss"))
            if "microsoft" in decoded_token.get("iss"):
                given_name, family_name = decoded_token.get("name").split(' ')
                token_user = token_user.add_email(decoded_token.get("preferred_username")).add_given_name(given_name).add_family_name(family_name)

            if "google" in decoded_token.get("iss"):
                token_user = token_user.add_email(decoded_token.get("email")).add_organization(decoded_token.get("hd")).add_given_name(decoded_token.get("given_name")).add_family_name(decoded_token.get("family_name")).add_picture(decoded_token.get("picture"))
            print(token_user.build())
            new_user = ctx.call(add_user, user=token_user.build())
            
        return db_user if db_user is not None else new_user
    except jwt.exceptions.DecodeError:
        raise HTTPException(status_code=401, detail="Invalid token")
    <|MERGE_RESOLUTION|>--- conflicted
+++ resolved
@@ -73,16 +73,10 @@
 def decode_and_validate_token(ctx: Annotated[TransactionContext, Depends(get_transaction_context)], token: str = Depends(verify_authorization)) -> User:
     try:
         unvalidated = jwt.decode(token, options={"verify_signature": False})
-<<<<<<< HEAD
         
         if "test" == unvalidated['iss']:
-            return User(external_id="test", email="test@test.com", organization="test", given_name="test",
-                        family_name="test", picture="", issuer="test")
-        
-=======
-        if "test" == unvalidated['iss']:
             return User(external_id="test", email="test@test.com", organization="test", given_name="test", family_name="test", picture="", issuer="test")  
->>>>>>> f6c2c1cf
+
         jwks_url = get_jwks_url(unvalidated['iss'])
         jwks_client = jwt.PyJWKClient(jwks_url)
         header = jwt.get_unverified_header(token)
