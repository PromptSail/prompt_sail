--- conflicted
+++ resolved
@@ -19,13 +19,10 @@
 python-slugify = "^8.0.4"
 fastapi = "^0.110.1"
 pyzmq = "~25"
-<<<<<<< HEAD
+tiktoken = "^0.5.2"
 pyjwt = "^2.8.0"
 cryptography = "^42.0.5"
 
-=======
-tiktoken = "^0.5.2"
->>>>>>> 98ca9167
 
 
 [tool.poetry.group.dev]
