--- conflicted
+++ resolved
@@ -43,10 +43,7 @@
 boto3 = "^1.34.13"
 anthropic = "^0.25.6"
 rich = "^13.7.1"
-<<<<<<< HEAD
-=======
 langchain-anthropic = "^0.1.11"
->>>>>>> 14979620
 
 [build-system]
 requires = ["poetry-core>=1.0.0"]
