--- conflicted
+++ resolved
@@ -58,14 +58,10 @@
             },
             {
                 label: 'Cost',
-<<<<<<< HEAD
-                children: data.total_cost !== null ? `$ ${data.total_cost.toFixed(4)}` : 'null'
-=======
                 children:
                     data.status_code < 300 && data.total_cost !== null
                         ? '$ ' + data.total_cost.toFixed(4)
                         : 'null'
->>>>>>> d29b83a2
             },
             {
                 label: 'Api base',
