import { Link } from 'react-router-dom';
import { Badge, Flex, Table, Tag, Tooltip } from 'antd';
import { TagsContainer } from '../../../helpers/dataContainer';
import { ArrowRightOutlined } from '@ant-design/icons';
import { Dispatch, SetStateAction, useEffect, useState } from 'react';
import { TransactionsFilters } from '../../../api/types';
import { useGetAllTransactions } from '../../../api/queries';
import { DataType, columns } from '../columns';
import { SorterResult } from 'antd/es/table/interface';
import * as styles from '../../../styles.json';

interface Props {
    filters: TransactionsFilters;
    setFilters: Dispatch<SetStateAction<TransactionsFilters>>;
    // setURLParam: (param: { [key: string]: string }) => void;
}

interface sortWithApiCol extends SorterResult<DataType> {
    column?: SorterResult<DataType>['column'] & {
        apiCol: TransactionsFilters['sort_field'];
    };
}

const TransactionsTable: React.FC<Props> = ({
    filters,
    setFilters
    // setURLParam
}) => {
    const transactions = useGetAllTransactions(filters);
    const [isLoading, setLoading] = useState(true);
    const [tableData, setTableData] = useState<{
        items: DataType[];
        page_index: number;
        page_size: number;
        total_elements: number;
    }>({
        items: [],
        page_index: 1,
        page_size: 10,
        total_elements: 0
    });
    useEffect(() => {
        if (transactions.isError) {
            console.error(transactions.error);
            alert(`${transactions.error.code}: ${transactions.error.message}`);
        }
        if (transactions.isLoading) {
            setLoading(true);
        }
        if (transactions.isSuccess) {
            setTableData(() => {
                const data = transactions.data.data;
                return {
                    items: data.items.map((tr) => {
                        const rightMessage = tr.error_message || tr.last_message;
                        return {
                            key: tr.id,
                            id: (
                                <Link
                                    className="link"
                                    target="_blank"
                                    id={tr.id}
                                    to={`/transactions/${tr.id}`}
                                >
                                    <Tooltip
                                        placement="top"
                                        title={tr.id}
                                        overlayStyle={{ maxWidth: '500px' }}
                                    >
                                        <Tag
                                            style={{
                                                color: styles.Colors.light['Primary/colorPrimary'],
                                                borderColor:
                                                    styles.Colors.light[
                                                        'Primary/colorPrimaryBorder'
                                                    ],
                                                background:
                                                    styles.Colors.light['Primary/colorPrimaryBg']
                                            }}
                                            className="m-0"
                                        >
                                            {tr.id.length > 10
                                                ? tr.id.substring(0, 17) + '...'
                                                : tr.id}
                                        </Tag>
                                    </Tooltip>
                                </Link>
                            ),
                            time: new Date(tr.request_time + 'Z')
                                .toLocaleString('pl-PL')
                                .padStart(20, '0'),
                            speed:
                                tr.status_code < 300 && tr.generation_speed !== null
                                    ? tr.generation_speed.toFixed(3)
                                    : 'null',
                            messages: (
                                <Flex vertical>
                                    <div>
                                        <b>Input:</b> {tr.prompt}
                                    </div>
                                    <div>
                                        <b>Output: </b>{' '}
                                        {rightMessage.length > 25
                                            ? rightMessage.substring(0, 23) + '...'
                                            : rightMessage}
                                    </div>
                                </Flex>
                            ),
                            status: (
                                <Badge
                                    status={
                                        tr.status_code >= 300
                                            ? tr.status_code >= 400
                                                ? 'error'
                                                : 'warning'
                                            : 'success'
                                    }
                                    text={tr.status_code}
                                />
                            ),
                            project: (
                                <Link to={`/projects/${tr.project_id}`}>{tr.project_name}</Link>
                            ),
                            aiProvider: tr.provider,
                            model: tr.model,
<<<<<<< HEAD
                            tags: <TagsContainer tags={tr.tags} />,
                            cost:
                                tr.total_cost !== null && tr.status_code < 300
=======
                            tags: <TagsContainer tags={tr.tags} classname="w-full" />,
                            cost:
                                tr.status_code < 300 && tr.total_cost !== null
>>>>>>> d29b83a2
                                    ? `$ ${tr.total_cost.toFixed(4)}`
                                    : 'null',
                            tokens:
                                tr.status_code < 300 ? (
                                    <span>
                                        {tr.input_tokens} <ArrowRightOutlined /> {tr.output_tokens}{' '}
                                        (Σ {tr.response.content.usage.total_tokens})
                                    </span>
                                ) : (
                                    <span>null</span>
                                )
                        };
                    }),
                    page_index: data.page_index,
                    page_size: data.page_size,
                    total_elements: data.total_elements
                };
            });
            setLoading(false);
        }
    }, [transactions.status]);
    return (
        <Table
            dataSource={tableData.items}
            columns={columns}
            loading={isLoading}
            pagination={{
                position: ['bottomRight'],
                onChange: (page, pageSize) => {
                    if (filters.page !== `${page}`) {
                        setFilters((old) => ({ ...old, page: `${page}` }));
                        // setURLParam({ page: `${page}` });
                    }
                    if (filters.page_size !== `${pageSize}`) {
                        setFilters((old) => ({ ...old, page_size: `${pageSize}` }));
                        // setURLParam({ page_size: `${pageSize}` });
                    }
                },
                total: tableData.total_elements,
                current: tableData.page_index,
                showSizeChanger: true,
                pageSize: tableData.page_size,
                pageSizeOptions: [5, 10, 20, 50]
            }}
            onChange={(_pagination, _filters, sorter) => {
                const sortData = sorter as sortWithApiCol;
                setFilters((old) => ({
                    ...old,
                    sort_field: sortData.column ? sortData.column.apiCol : '',
                    sort_type: sortData.order === 'ascend' ? 'asc' : ''
                }));
            }}
            scroll={{ y: 'true' }} // y: 'true' is a magic value that makes the table scrollbar styles work
            className="transactions-table"
        />
    );
};

export default TransactionsTable;<|MERGE_RESOLUTION|>--- conflicted
+++ resolved
@@ -123,15 +123,9 @@
                             ),
                             aiProvider: tr.provider,
                             model: tr.model,
-<<<<<<< HEAD
-                            tags: <TagsContainer tags={tr.tags} />,
-                            cost:
-                                tr.total_cost !== null && tr.status_code < 300
-=======
                             tags: <TagsContainer tags={tr.tags} classname="w-full" />,
                             cost:
                                 tr.status_code < 300 && tr.total_cost !== null
->>>>>>> d29b83a2
                                     ? `$ ${tr.total_cost.toFixed(4)}`
                                     : 'null',
                             tokens:
