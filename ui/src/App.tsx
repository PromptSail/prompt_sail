--- conflicted
+++ resolved
@@ -54,24 +54,9 @@
                         <Route path="*" element={<Navigate to="/signin" />} />
                     </Routes>
                 </Layout>
-<<<<<<< HEAD
-            </>
-        );
-    } else
-        return (
-            <Layout className="h-screen">
-                <Routes>
-                    <Route path="/signin" element={<Signin setLoginState={setLoginState} />} />
-
-                    <Route path="*" element={<Navigate to="/signin" />} />
-                </Routes>
-            </Layout>
-        );
-=======
             )}
         </ConfigProvider>
     );
->>>>>>> d29b83a2
 };
 
 export default App;