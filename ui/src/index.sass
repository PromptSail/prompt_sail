@import url('https://fonts.googleapis.com/css2?family=Roboto+Flex:opsz,wght@8..144,100..1000&display=swap')

body
  margin: 0
  overflow: hidden
  font-family: 'Roboto Flex'
    
@import './func.sass'

@tailwind base
@tailwind components
@tailwind utilities

@import './components/Sign/styles'

$headers:("fontSize1": 38, "fontSize2": 30, "fontSize3": 24, "fontSize4": 20, "fontSize5": 16, "lineHeight1": 2.875, "lineHeight2": 2.375, "lineHeight3": 2, "lineHeight4": 1.75, "lineHeight5": 1.5)

@for $i from 1 through 5
  .h#{$i}
    font-size: #{map-get($headers, "fontSize#{$i}")} + px !important
    line-height: #{map-get($headers, "lineHeight#{$i}")} !important

.ant-table-body
  overflow-y: hidden !important

<<<<<<< HEAD
iframe
  margin: auto
=======
.ant-btn-dashed
  @apply text-Primary/colorPrimary border-Primary/colorPrimary
.ant-btn-sm
  padding-top: 0
  padding-bottom: 0
.project-tab
  & > .ant-tabs-nav::before
    content: none

// .test
//   // background: orange
//   height: 200px
//   overflow: auto
//   & > div
//     height: 500px

.ant-table-body
  scrollbar-width: auto
  scrollbar-color: auto
  tbody
    tr:last-child
      td
        border-bottom: none
      
div
  &::-webkit-scrollbar
    width: 8px // Width of the scrollbar
    height: 8px // Height of the scrollbar

  &::-webkit-scrollbar-track // Color of the track (the area behind the scrollbar)
    @apply bg-Background/colorBgBase

  &::-webkit-scrollbar-thumb
    // Color of the scrollbar thumb
    @apply bg-Border/colorBorder
    border-radius: 14px
  &::-webkit-scrollbar-button
    width: 4px
.transactions-table
  .ant-table
    @apply border-Border/colorBorderSecondary #{!important}
    border-radius: 8px !important
    border-width: 1px
    border-style: solid
    padding-bottom: 4px !important
  .ant-table-thead th
    @apply text-Text/colorText #{!important}
    padding: 8px !important
  .ant-table-tbody td
    padding-left: 8px !important
    padding-right: 8px !important
    
>>>>>>> d29b83a2
<|MERGE_RESOLUTION|>--- conflicted
+++ resolved
@@ -23,10 +23,6 @@
 .ant-table-body
   overflow-y: hidden !important
 
-<<<<<<< HEAD
-iframe
-  margin: auto
-=======
 .ant-btn-dashed
   @apply text-Primary/colorPrimary border-Primary/colorPrimary
 .ant-btn-sm
@@ -78,5 +74,4 @@
   .ant-table-tbody td
     padding-left: 8px !important
     padding-right: 8px !important
-    
->>>>>>> d29b83a2
+    