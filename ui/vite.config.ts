import { defineConfig } from 'vite';
import react from '@vitejs/plugin-react';
import dotenv from 'dotenv';

const createProxy = (url: string) => ({
    '/api': {
        target: url,
        changeOrigin: true,
        rewrite: (path) => path.replace(/^\/api/, '')
    }
});

export default defineConfig(({ mode }) => {
    const env = {
        ...dotenv.config({ path: `.env.${mode}` }).parsed,
        ...process.env
    };
    console.log('using env', env);
    return {
        plugins: [react()],
        server: {
            port: parseInt(env.PORT),
            proxy: createProxy(env.BACKEND_URL)
        },
        preview: {
            port: parseInt(env.PORT),
            proxy: createProxy(env.BACKEND_URL)
        },
        define: {
<<<<<<< HEAD
            'import.meta.env.PROXY_URL_HOST': new String(env.PROXY_URL_HOST)
=======
            'import.meta.env.PROXY_URL_HOST': new String(env.PROXY_URL_HOST),
            SSO_GOOGLE_ID: new String(env.SSO_GOOGLE_CLIENT_ID),
            SSO_AZURE: {
                CLIENT_ID: new String(env.SSO_AZURE_CLIENT_ID),
                TENANT: new String(env.SSO_AZURE_TENANT),
                SCOPES: new String(env.SSO_AZURE_SCOPES).split(','),
                AUTHORITY: new String(env.SSO_AZURE_AUTHORITY)
            }
>>>>>>> 0b273c32
        }
    };
});<|MERGE_RESOLUTION|>--- conflicted
+++ resolved
@@ -27,9 +27,6 @@
             proxy: createProxy(env.BACKEND_URL)
         },
         define: {
-<<<<<<< HEAD
-            'import.meta.env.PROXY_URL_HOST': new String(env.PROXY_URL_HOST)
-=======
             'import.meta.env.PROXY_URL_HOST': new String(env.PROXY_URL_HOST),
             SSO_GOOGLE_ID: new String(env.SSO_GOOGLE_CLIENT_ID),
             SSO_AZURE: {
@@ -38,7 +35,6 @@
                 SCOPES: new String(env.SSO_AZURE_SCOPES).split(','),
                 AUTHORITY: new String(env.SSO_AZURE_AUTHORITY)
             }
->>>>>>> 0b273c32
         }
     };
 });